--- conflicted
+++ resolved
@@ -4074,4118 +4074,6 @@
       "expected_md5": "705abb611eb8cbab9ced2b8767a3bdb6"
     }
   },
-<<<<<<< HEAD
-  "endocrinology": {
-    "url": "https://dmice.ohsu.edu/trec-gen/data/2006/documents/endocrinology.zip",
-    "size_hint": 109222542,
-    "expected_md5": "85cf5f2870ccf333114e59ce1ab4d1db",
-    "cache_path": "corpus/endocrinology.zip"
-  },
-  "euroheartj": {
-    "url": "https://dmice.ohsu.edu/trec-gen/data/2006/documents/euroheartj.zip",
-    "size_hint": 15462924,
-    "expected_md5": "099dd344c7a98e3b6d3dbed2cdb17fb7",
-    "cache_path": "corpus/euroheartj.zip"
-  },
-  "glycobiology": {
-    "url": "https://dmice.ohsu.edu/trec-gen/data/2006/documents/glycobiology.zip",
-    "size_hint": 15210749,
-    "expected_md5": "4e390a903cbf2381c2eb530a3e7b3b68",
-    "cache_path": "corpus/glycobiology.zip"
-  },
-  "humanrep": {
-    "url": "https://dmice.ohsu.edu/trec-gen/data/2006/documents/humanrep.zip",
-    "size_hint": 52745668,
-    "expected_md5": "b30e1d36c8c551f33c0a8cf4cc09dfce",
-    "cache_path": "corpus/humanrep.zip"
-  },
-  "humolgen": {
-    "url": "https://dmice.ohsu.edu/trec-gen/data/2006/documents/humolgen.zip",
-    "size_hint": 61054993,
-    "expected_md5": "81ae00345d24ec20a542e9c151181c93",
-    "cache_path": "corpus/humolgen.zip"
-  },
-  "ijepidem": {
-    "url": "https://dmice.ohsu.edu/trec-gen/data/2006/documents/ijepidem.zip",
-    "size_hint": 14035365,
-    "expected_md5": "d9e1ea6aaabcc04fb57f26a756a49b40",
-    "cache_path": "corpus/ijepidem.zip"
-  },
-  "intimm": {
-    "url": "https://dmice.ohsu.edu/trec-gen/data/2006/documents/intimm.zip",
-    "size_hint": 23787976,
-    "expected_md5": "17ebda5809cd22a23ac92310a103fb9c",
-    "cache_path": "corpus/intimm.zip"
-  },
-  "jantichemo": {
-    "url": "https://dmice.ohsu.edu/trec-gen/data/2006/documents/jantichemo.zip",
-    "size_hint": 30906187,
-    "expected_md5": "e8b6088e655078ff40647af9a3cbd30f",
-    "cache_path": "corpus/jantichemo.zip"
-  },
-  "jappliedphysio": {
-    "url": "https://dmice.ohsu.edu/trec-gen/data/2006/documents/jappliedphysio.zip",
-    "size_hint": 109740124,
-    "expected_md5": "7a5406c65b0385a5cc493fede1424b27",
-    "cache_path": "corpus/jappliedphysio.zip"
-  },
-  "jbc-1995": {
-    "url": "https://dmice.ohsu.edu/trec-gen/data/2006/documents/jbc-1995.zip",
-    "size_hint": 77817763,
-    "expected_md5": "690f25229a7040627d32be56bdcf4556",
-    "cache_path": "corpus/jbc-1995.zip"
-  },
-  "jbc-1996": {
-    "url": "https://dmice.ohsu.edu/trec-gen/data/2006/documents/jbc-1996.zip",
-    "size_hint": 34630282,
-    "expected_md5": "646a254c22f40861966fccacea0b1b5b",
-    "cache_path": "corpus/jbc-1996.zip"
-  },
-  "jbc-1997": {
-    "url": "https://dmice.ohsu.edu/trec-gen/data/2006/documents/jbc-1997.zip",
-    "size_hint": 62855350,
-    "expected_md5": "5dfb2a85548e3da5305bd5d7e051c2fa",
-    "cache_path": "corpus/jbc-1997.zip"
-  },
-  "jbc-1998": {
-    "url": "https://dmice.ohsu.edu/trec-gen/data/2006/documents/jbc-1998.zip",
-    "size_hint": 61361036,
-    "expected_md5": "43cc8a9797700d99d17cd14596a08028",
-    "cache_path": "corpus/jbc-1998.zip"
-  },
-  "jbc-1999": {
-    "url": "https://dmice.ohsu.edu/trec-gen/data/2006/documents/jbc-1999.zip",
-    "size_hint": 51850260,
-    "expected_md5": "d5972b628653f5719a7ca3d04d238c10",
-    "cache_path": "corpus/jbc-1999.zip"
-  },
-  "jbc-2000": {
-    "url": "https://dmice.ohsu.edu/trec-gen/data/2006/documents/jbc-2000.zip",
-    "size_hint": 116888541,
-    "expected_md5": "d00f5eb17beb680752fa1711c6fe2cb8",
-    "cache_path": "corpus/jbc-2000.zip"
-  },
-  "jbc-2001": {
-    "url": "https://dmice.ohsu.edu/trec-gen/data/2006/documents/jbc-2001.zip",
-    "size_hint": 72164976,
-    "expected_md5": "a8e8e08a530754a5c2de9197c1d4259c",
-    "cache_path": "corpus/jbc-2001.zip"
-  },
-  "jbc-2002": {
-    "url": "https://dmice.ohsu.edu/trec-gen/data/2006/documents/jbc-2002.zip",
-    "size_hint": 125104356,
-    "expected_md5": "93e8ae6565afc20affcf785fb6a34646",
-    "cache_path": "corpus/jbc-2002.zip"
-  },
-  "jbc-2003": {
-    "url": "https://dmice.ohsu.edu/trec-gen/data/2006/documents/jbc-2003.zip",
-    "size_hint": 80012227,
-    "expected_md5": "7ddf90fede68fc0a94a674557e457063",
-    "cache_path": "corpus/jbc-2003.zip"
-  },
-  "jbc-2004": {
-    "url": "https://dmice.ohsu.edu/trec-gen/data/2006/documents/jbc-2004.zip",
-    "size_hint": 138441109,
-    "expected_md5": "d50a6264161f1aed2545737ace31ad32",
-    "cache_path": "corpus/jbc-2004.zip"
-  },
-  "jbc-2005": {
-    "url": "https://dmice.ohsu.edu/trec-gen/data/2006/documents/jbc-2005.zip",
-    "size_hint": 113908404,
-    "expected_md5": "4bac0f72d3845b6266a5bdf448d215b4",
-    "cache_path": "corpus/jbc-2005.zip"
-  },
-  "jcb": {
-    "url": "https://dmice.ohsu.edu/trec-gen/data/2006/documents/jcb.zip",
-    "size_hint": 98000404,
-    "expected_md5": "dba03aa0b7c8e1b72817afc880f5ff6c",
-    "cache_path": "corpus/jcb.zip"
-  },
-  "jclinicalendometa": {
-    "url": "https://dmice.ohsu.edu/trec-gen/data/2006/documents/jclinicalendometa.zip",
-    "size_hint": 7262318,
-    "expected_md5": "fdc5a8b41be0b58beabc822dc28660e2",
-    "cache_path": "corpus/jclinicalendometa.zip"
-  },
-  "jcs": {
-    "url": "https://dmice.ohsu.edu/trec-gen/data/2006/documents/jcs.zip",
-    "size_hint": 57046291,
-    "expected_md5": "cd506b2d653c41916450f7f46a78d402",
-    "cache_path": "corpus/jcs.zip"
-  },
-  "jexpbio": {
-    "url": "https://dmice.ohsu.edu/trec-gen/data/2006/documents/jexpbio.zip",
-    "size_hint": 43249960,
-    "expected_md5": "2072dad39b3fcdc58cb5a522c35f1b59",
-    "cache_path": "corpus/jexpbio.zip"
-  },
-  "jexpmed": {
-    "url": "https://dmice.ohsu.edu/trec-gen/data/2006/documents/jexpmed.zip",
-    "size_hint": 73328992,
-    "expected_md5": "6a6b6fd5d883c99be91d84e8663b6293",
-    "cache_path": "corpus/jexpmed.zip"
-  },
-  "jgenphysio": {
-    "url": "https://dmice.ohsu.edu/trec-gen/data/2006/documents/jgenphysio.zip",
-    "size_hint": 25699101,
-    "expected_md5": "4cb4bbb2c979e992e2668c0a6585d9b4",
-    "cache_path": "corpus/jgenphysio.zip"
-  },
-  "jgenviro": {
-    "url": "https://dmice.ohsu.edu/trec-gen/data/2006/documents/jgenviro.zip",
-    "size_hint": 42041939,
-    "expected_md5": "ba0fa54e2b8e7101c2c5008cb89f4c47",
-    "cache_path": "corpus/jgenviro.zip"
-  },
-  "jhistocyto": {
-    "url": "https://dmice.ohsu.edu/trec-gen/data/2006/documents/jhistocyto.zip",
-    "size_hint": 25544265,
-    "expected_md5": "def37c9b86e4ddbffd6a845c642ef009",
-    "cache_path": "corpus/jhistocyto.zip"
-  },
-  "jnci": {
-    "url": "https://dmice.ohsu.edu/trec-gen/data/2006/documents/jnci.zip",
-    "size_hint": 36174794,
-    "expected_md5": "649621e050ab0f0e73eb626002cf2a91",
-    "cache_path": "corpus/jnci.zip"
-  },
-  "jneuro": {
-    "url": "https://dmice.ohsu.edu/trec-gen/data/2006/documents/jneuro.zip",
-    "size_hint": 71785901,
-    "expected_md5": "cfd69effb5d2e0eb845173095e21888c",
-    "cache_path": "corpus/jneuro.zip"
-  },
-  "mcp": {
-    "url": "https://dmice.ohsu.edu/trec-gen/data/2006/documents/mcp.zip",
-    "size_hint": 9910430,
-    "expected_md5": "198e85d2c65d3c3964195e955660409d",
-    "cache_path": "corpus/mcp.zip"
-  },
-  "microbio": {
-    "url": "https://dmice.ohsu.edu/trec-gen/data/2006/documents/microbio.zip",
-    "size_hint": 48411405,
-    "expected_md5": "06840bddca76f1c7d8644ca989189368",
-    "cache_path": "corpus/microbio.zip"
-  },
-  "molbiolevol": {
-    "url": "https://dmice.ohsu.edu/trec-gen/data/2006/documents/molbiolevol.zip",
-    "size_hint": 26619856,
-    "expected_md5": "8b1eb9eceaea7da237f177d235a058a5",
-    "cache_path": "corpus/molbiolevol.zip"
-  },
-  "molendo": {
-    "url": "https://dmice.ohsu.edu/trec-gen/data/2006/documents/molendo.zip",
-    "size_hint": 38090065,
-    "expected_md5": "a2f55efa0e3bffe5d736316585540b62",
-    "cache_path": "corpus/molendo.zip"
-  },
-  "molhumanrep": {
-    "url": "https://dmice.ohsu.edu/trec-gen/data/2006/documents/molhumanrep.zip",
-    "size_hint": 14601617,
-    "expected_md5": "125a49b8f11ad1a78eda3ce03f867ef4",
-    "cache_path": "corpus/molhumanrep.zip"
-  },
-  "nar": {
-    "url": "https://dmice.ohsu.edu/trec-gen/data/2006/documents/nar.zip",
-    "size_hint": 132453207,
-    "expected_md5": "63c34a05440cd0259b06aef3edb22ea3",
-    "cache_path": "corpus/nar.zip"
-  },
-  "nephrodiatransp": {
-    "url": "https://dmice.ohsu.edu/trec-gen/data/2006/documents/nephrodiatransp.zip",
-    "size_hint": 39541854,
-    "expected_md5": "914e51d8ac94e85d2bbdc8afb9206731",
-    "cache_path": "corpus/nephrodiatransp.zip"
-  },
-  "peds": {
-    "url": "https://dmice.ohsu.edu/trec-gen/data/2006/documents/peds.zip",
-    "size_hint": 15511622,
-    "expected_md5": "db8266c186e902715beb511f12bcd16a",
-    "cache_path": "corpus/peds.zip"
-  },
-  "physiogenomics": {
-    "url": "https://dmice.ohsu.edu/trec-gen/data/2006/documents/physiogenomics.zip",
-    "size_hint": 13767348,
-    "expected_md5": "eeda5cc0b14ad36402cdc6ffd964e3c1",
-    "cache_path": "corpus/physiogenomics.zip"
-  },
-  "rheumatolgy": {
-    "url": "https://dmice.ohsu.edu/trec-gen/data/2006/documents/rheumatolgy.zip",
-    "size_hint": 22015632,
-    "expected_md5": "3e840dfb598dbefe630cdb1b412f3c57",
-    "cache_path": "corpus/rheumatolgy.zip"
-  },
-  "rna": {
-    "url": "https://dmice.ohsu.edu/trec-gen/data/2006/documents/rna.zip",
-    "size_hint": 11853002,
-    "expected_md5": "f48dd7fe09ae06609d6a8dc5e77aae2f",
-    "cache_path": "corpus/rna.zip"
-  },
-  "toxsci": {
-    "url": "https://dmice.ohsu.edu/trec-gen/data/2006/documents/toxsci.zip",
-    "size_hint": 34838564,
-    "expected_md5": "0093349b4f41e5431b1d832d13738010",
-    "cache_path": "corpus/toxsci.zip"
-  },
-  "legalspans": {
-    "url": "https://dmice.ohsu.edu/trec-gen/data/2006/documents/legalspans.txt",
-    "size_hint": 236522265,
-    "expected_md5": "24c7bbed8eb3bdd2daf3f3ab2c1963b2",
-    "cache_path": "legalspans.txt"
-  },
-  "trec-genomics-2006/queries": {
-    "url": "https://dmice.ohsu.edu/trec-gen/data/2006/topics/2006topics.txt",
-    "size_hint": 2056,
-    "expected_md5": "fd458f5398350e59831745e51854b2b0",
-    "cache_path": "trec-genomics-2006/queries.txt"
-  },
-  "trec-genomics-2006/qrels": {
-    "url": "https://dmice.ohsu.edu/trec-gen/data/2006/trec2006.raw.relevance.tsv.txt",
-    "size_hint": 1323494,
-    "expected_md5": "a133e38bcd03c8b6509f46506cae753b",
-    "cache_path": "trec-genomics-2006/qrels"
-  },
-  "trec-genomics-2007/queries": {
-    "url": "https://dmice.ohsu.edu/trec-gen/data/2007/2007topics.txt",
-    "size_hint": 2576,
-    "expected_md5": "be5fc2d4e984003da6aa9dfab9eb67a3",
-    "cache_path": "trec-genomics-2007/queries.txt"
-  },
-  "trec-genomics-2007/qrels": {
-    "url": "https://dmice.ohsu.edu/trec-gen/data/2007/trecgen2007.all.judgments.tsv.txt",
-    "size_hint": 1288196,
-    "expected_md5": "5be6b6eea10d8ec0dac25bbe21af38a0",
-    "cache_path": "trec-genomics-2007/qrels"
-  }
-},
-
-"istella22": {
-  "source": {
-    "url": "https://www.istella.ai/dataset/istella22.tar.gz",
-    "size_hint": 26499490813,
-    "expected_md5": "c2e49dca9730fbb14164ed890756dc1d",
-    "cache_path": "istella22.tar.gz"
-  }
-},
-
-"kilt": {
-  "knowledgesource": {
-    "url": "http://dl.fbaipublicfiles.com/KILT/kilt_knowledgesource.json",
-    "size_hint": 37318876722,
-    "expected_md5": "d1dca62aa6ba889d2e842182e3114af5",
-    "cache_path": "kilt_knowledgesource.json"
-  },
-  "codec/qrels": {
-    "url": "https://raw.githubusercontent.com/grill-lab/CODEC/main/raw_judgments/raw_entity_judgments.txt",
-    "size_hint": 282367,
-    "expected_md5": "51781fd0de5f7ca6b537222e4001e8ba",
-    "cache_path": "codec/v1/raw_entity_judgments.txt"
-  }
-},
-
-"lotte": {
-  "source": {
-    "url": "https://downloads.cs.stanford.edu/nlp/data/colbert/colbertv2/lotte.tar.gz",
-    "size_hint": 3576167599,
-    "expected_md5": "3b2e88b1d66933627462950b4c3f5d0f",
-    "cache_path": "lotte.tar.gz"
-  }
-},
-
-"medline": {
-  "2004/a": {
-    "url": "https://dmice.ohsu.edu/trec-gen/data/2004/XML/2004_TREC_XML_MEDLINE_A.gz",
-    "size_hint": 579470012,
-    "expected_md5": "7858e5b908c25b88e30965b770e9780f",
-    "cache_path": "2004/2004_TREC_XML_MEDLINE_A.gz"
-  },
-  "2004/b": {
-    "url": "https://dmice.ohsu.edu/trec-gen/data/2004/XML/2004_TREC_XML_MEDLINE_B.gz",
-    "size_hint": 623531586,
-    "expected_md5": "d4f8b510716d71612dc84129b7bc86a8",
-    "cache_path": "2004/2004_TREC_XML_MEDLINE_B.gz"
-  },
-  "2004/c": {
-    "url": "https://dmice.ohsu.edu/trec-gen/data/2004/XML/2004_TREC_XML_MEDLINE_C.gz",
-    "size_hint": 593454144,
-    "expected_md5": "155c77b6f75b549a810863dae03058d1",
-    "cache_path": "2004/2004_TREC_XML_MEDLINE_C.gz"
-  },
-  "2004/d": {
-    "url": "https://dmice.ohsu.edu/trec-gen/data/2004/XML/2004_TREC_XML_MEDLINE_D.gz",
-    "size_hint": 599821183,
-    "expected_md5": "cb1570f0212f8b737c757b6177788f36",
-    "cache_path": "2004/2004_TREC_XML_MEDLINE_D.gz"
-  },
-  "trec-genomics-2004/queries": {
-    "url": "https://dmice.ohsu.edu/trec-gen/data/2004/rest.zip",
-    "size_hint": 227203,
-    "expected_md5": "3f252c59774fe8e74337637d73f8afc6",
-    "cache_path": "trec-genomics-2004/rest.zip"
-  },
-  "trec-genomics-2004/qrels": {
-    "url": "https://dmice.ohsu.edu/trec-gen/data/2004/04.qrels.txt",
-    "size_hint": 128056,
-    "expected_md5": "1cb017045d7909102476bcb17fb19878",
-    "cache_path": "trec-genomics-2004/qrels"
-  },
-  "trec-genomics-2005/queries": {
-    "url": "https://dmice.ohsu.edu/trec-gen/data/2005/adhoc2005narrative.txt",
-    "size_hint": 5551,
-    "expected_md5": "71e8044cb65458731f4496fdc2aad94a",
-    "cache_path": "trec-genomics-2005/queries.txt"
-  },
-  "trec-genomics-2005/qrels": {
-    "url": "https://dmice.ohsu.edu/trec-gen/data/2005/genomics.qrels.large.txt",
-    "size_hint": 661626,
-    "expected_md5": "fd6ac71dcd337c0c0cddf0ffc0528cc6",
-    "cache_path": "trec-genomics-2005/qrels"
-  },
-  "2017/part1": {
-    "url": "https://bionlp.nlm.nih.gov/trec2017precisionmedicine/medline_xml.part1.tar.gz",
-    "size_hint": 5257751264,
-    "expected_md5": "04d14a46af586faf9306580291758c29",
-    "cache_path": "2017/part1.tar.gz"
-  },
-  "2017/part2": {
-    "url": "https://bionlp.nlm.nih.gov/trec2017precisionmedicine/medline_xml.part2.tar.gz",
-    "size_hint": 5257075322,
-    "expected_md5": "19740bcde4e5e3bcfc583b347cd59d17",
-    "cache_path": "2017/part2.tar.gz"
-  },
-  "2017/part3": {
-    "url": "https://bionlp.nlm.nih.gov/trec2017precisionmedicine/medline_xml.part3.tar.gz",
-    "size_hint": 5249034853,
-    "expected_md5": "7e7d3cfb452c6e4260704f0a6cc7932e",
-    "cache_path": "2017/part3.tar.gz"
-  },
-  "2017/part4": {
-    "url": "https://bionlp.nlm.nih.gov/trec2017precisionmedicine/medline_xml.part4.tar.gz",
-    "size_hint": 5245054502,
-    "expected_md5": "1b22d0932d319d127be326358435c5e5",
-    "cache_path": "2017/part4.tar.gz"
-  },
-  "2017/part5": {
-    "url": "https://bionlp.nlm.nih.gov/trec2017precisionmedicine/medline_xml.part5.tar.gz",
-    "size_hint": 1187092702,
-    "expected_md5": "d71b9bb9e11d017f3f77ffe47dbf8aa9",
-    "cache_path": "2017/part5.tar.gz"
-  },
-  "2017/aacr_asco_extra": {
-    "url": "https://bionlp.nlm.nih.gov/trec2017precisionmedicine/extra_abstracts.tar.gz",
-    "size_hint": 61150087,
-    "expected_md5": "d91bb4ca9b50cbbd5986bb5c43082afb",
-    "cache_path": "2017/extra_abstracts.tar.gz"
-  },
-  "trec-pm-2017/queries": {
-    "url": "https://trec.nist.gov/data/precmed/topics2017.xml",
-    "irds_mirror": true,
-    "size_hint": 5660,
-    "expected_md5": "16d69bf9119aaaf4b8545c24dde4156d",
-    "cache_path": "trec-pm-2017/queries.xml"
-  },
-  "trec-pm-2017/qrels": {
-    "url": "https://trec.nist.gov/data/precmed/qrels-final-abstracts.txt",
-    "irds_mirror": true,
-    "size_hint": 362092,
-    "expected_md5": "0a302cb9cd580709d9e3db9881a25d47",
-    "cache_path": "trec-pm-2017/qrels"
-  },
-  "trec-pm-2018/queries": {
-    "url": "http://www.trec-cds.org/topics2018.xml",
-    "size_hint": 7515,
-    "expected_md5": "6c59de8eaf3bd9925a567c50dfab6936",
-    "cache_path": "trec-pm-2018/queries.xml"
-  },
-  "trec-pm-2018/qrels": {
-    "url": "https://trec.nist.gov/data/precmed/qrels-treceval-abstracts-2018-v2.txt",
-    "irds_mirror": true,
-    "size_hint": 364910,
-    "expected_md5": "a09754dec58ee90458ff8e0e7f2cb934",
-    "cache_path": "trec-pm-2018/qrels"
-  }
-},
-
-"miracl": {
-  "ar/dev/qrels": {
-    "url": "https://huggingface.co/datasets/miracl/miracl-corpus/resolve/main/miracl-v1.0-ar/qrels/qrels.miracl-v1.0-ar-dev.tsv",
-    "size_hint": 572724,
-    "expected_md5": "ac6496c6f8efabd33936b144557548b0",
-    "cache_path": "v1.0/ar/qrels/qrels.miracl-v1.0-ar-dev.tsv"
-  },
-  "ar/train/qrels": {
-    "url": "https://huggingface.co/datasets/miracl/miracl-corpus/resolve/main/miracl-v1.0-ar/qrels/qrels.miracl-v1.0-ar-train.tsv",
-    "size_hint": 510548,
-    "expected_md5": "f85eed133bec7e50336bbfe0cbbb01c0",
-    "cache_path": "v1.0/ar/qrels/qrels.miracl-v1.0-ar-train.tsv"
-  },
-  "ar/dev/topics": {
-    "url": "https://huggingface.co/datasets/miracl/miracl-corpus/resolve/main/miracl-v1.0-ar/topics/topics.miracl-v1.0-ar-dev.tsv",
-    "size_hint": 174692,
-    "expected_md5": "4ef84df620f1b5521ce8e7ebb438f344",
-    "cache_path": "v1.0/ar/topics/topics.miracl-v1.0-ar-dev.tsv"
-  },
-  "ar/train/topics": {
-    "url": "https://huggingface.co/datasets/miracl/miracl-corpus/resolve/main/miracl-v1.0-ar/topics/topics.miracl-v1.0-ar-train.tsv",
-    "size_hint": 212525,
-    "expected_md5": "38c6afa5a27b8c3565205bbc23756d8f",
-    "cache_path": "v1.0/ar/topics/topics.miracl-v1.0-ar-train.tsv"
-  },
-  "bn/dev/qrels": {
-    "url": "https://huggingface.co/datasets/miracl/miracl-corpus/resolve/main/miracl-v1.0-bn/qrels/qrels.miracl-v1.0-bn-dev.tsv",
-    "size_hint": 75970,
-    "expected_md5": "42158a39e400a5a6ebef97b9e91e54b1",
-    "cache_path": "v1.0/bn/qrels/qrels.miracl-v1.0-bn-dev.tsv"
-  },
-  "bn/train/qrels": {
-    "url": "https://huggingface.co/datasets/miracl/miracl-corpus/resolve/main/miracl-v1.0-bn/qrels/qrels.miracl-v1.0-bn-train.tsv",
-    "size_hint": 302570,
-    "expected_md5": "d59c2bedbae4a4c2c8290539c66a93ea",
-    "cache_path": "v1.0/bn/qrels/qrels.miracl-v1.0-bn-train.tsv"
-  },
-  "bn/dev/topics": {
-    "url": "https://huggingface.co/datasets/miracl/miracl-corpus/resolve/main/miracl-v1.0-bn/topics/topics.miracl-v1.0-bn-dev.tsv",
-    "size_hint": 53473,
-    "expected_md5": "17ff030d33d678547626c66fb9f52b4c",
-    "cache_path": "v1.0/bn/topics/topics.miracl-v1.0-bn-dev.tsv"
-  },
-  "bn/train/topics": {
-    "url": "https://huggingface.co/datasets/miracl/miracl-corpus/resolve/main/miracl-v1.0-bn/topics/topics.miracl-v1.0-bn-train.tsv",
-    "size_hint": 212262,
-    "expected_md5": "0a48f9dff4565980c6c70f60403c2541",
-    "cache_path": "v1.0/bn/topics/topics.miracl-v1.0-bn-train.tsv"
-  },
-  "en/dev/qrels": {
-    "url": "https://huggingface.co/datasets/miracl/miracl-corpus/resolve/main/miracl-v1.0-en/qrels/qrels.miracl-v1.0-en-dev.tsv",
-    "size_hint": 167817,
-    "expected_md5": "ce9a8e2345de41210895f65866c4c2e7",
-    "cache_path": "v1.0/en/qrels/qrels.miracl-v1.0-en-dev.tsv"
-  },
-  "en/train/qrels": {
-    "url": "https://huggingface.co/datasets/miracl/miracl-corpus/resolve/main/miracl-v1.0-en/qrels/qrels.miracl-v1.0-en-train.tsv",
-    "size_hint": 589618,
-    "expected_md5": "556f857f7f67c942f683c6a7b4e29b48",
-    "cache_path": "v1.0/en/qrels/qrels.miracl-v1.0-en-train.tsv"
-  },
-  "en/dev/topics": {
-    "url": "https://huggingface.co/datasets/miracl/miracl-corpus/resolve/main/miracl-v1.0-en/topics/topics.miracl-v1.0-en-dev.tsv",
-    "size_hint": 36782,
-    "expected_md5": "cd1442ed7b711ea5ff246ea2be8ce0c7",
-    "cache_path": "v1.0/en/topics/topics.miracl-v1.0-en-dev.tsv"
-  },
-  "en/train/topics": {
-    "url": "https://huggingface.co/datasets/miracl/miracl-corpus/resolve/main/miracl-v1.0-en/topics/topics.miracl-v1.0-en-train.tsv",
-    "size_hint": 128428,
-    "expected_md5": "a8a1ae3254c07c46e37abd6bbfab63ad",
-    "cache_path": "v1.0/en/topics/topics.miracl-v1.0-en-train.tsv"
-  },
-  "es/dev/qrels": {
-    "url": "https://huggingface.co/datasets/miracl/miracl-corpus/resolve/main/miracl-v1.0-es/qrels/qrels.miracl-v1.0-es-dev.tsv",
-    "size_hint": 157701,
-    "expected_md5": "3a25e2467698ff529b7f97e76b8eab6b",
-    "cache_path": "v1.0/es/qrels/qrels.miracl-v1.0-es-dev.tsv"
-  },
-  "es/train/qrels": {
-    "url": "https://huggingface.co/datasets/miracl/miracl-corpus/resolve/main/miracl-v1.0-es/qrels/qrels.miracl-v1.0-es-train.tsv",
-    "size_hint": 526487,
-    "expected_md5": "5913f00b8ae436c198d563e8fbaefdb1",
-    "cache_path": "v1.0/es/qrels/qrels.miracl-v1.0-es-train.tsv"
-  },
-  "es/dev/topics": {
-    "url": "https://huggingface.co/datasets/miracl/miracl-corpus/resolve/main/miracl-v1.0-es/topics/topics.miracl-v1.0-es-dev.tsv",
-    "size_hint": 39616,
-    "expected_md5": "8f057b82c8bb6ba44776cadacee63e7b",
-    "cache_path": "v1.0/es/topics/topics.miracl-v1.0-es-dev.tsv"
-  },
-  "es/train/topics": {
-    "url": "https://huggingface.co/datasets/miracl/miracl-corpus/resolve/main/miracl-v1.0-es/topics/topics.miracl-v1.0-es-train.tsv",
-    "size_hint": 131489,
-    "expected_md5": "efe6c440986a96ebd3edeecb91c80492",
-    "cache_path": "v1.0/es/topics/topics.miracl-v1.0-es-train.tsv"
-  },
-  "fa/dev/qrels": {
-    "url": "https://huggingface.co/datasets/miracl/miracl-corpus/resolve/main/miracl-v1.0-fa/qrels/qrels.miracl-v1.0-fa-dev.tsv",
-    "size_hint": 157653,
-    "expected_md5": "a1384b550860cea3eadb9bd8407f36ad",
-    "cache_path": "v1.0/fa/qrels/qrels.miracl-v1.0-fa-dev.tsv"
-  },
-  "fa/train/qrels": {
-    "url": "https://huggingface.co/datasets/miracl/miracl-corpus/resolve/main/miracl-v1.0-fa/qrels/qrels.miracl-v1.0-fa-train.tsv",
-    "size_hint": 525158,
-    "expected_md5": "b1cd41c3c72473f372f2d0c0c2f4395c",
-    "cache_path": "v1.0/fa/qrels/qrels.miracl-v1.0-fa-train.tsv"
-  },
-  "fa/dev/topics": {
-    "url": "https://huggingface.co/datasets/miracl/miracl-corpus/resolve/main/miracl-v1.0-fa/topics/topics.miracl-v1.0-fa-dev.tsv",
-    "size_hint": 54322,
-    "expected_md5": "c64fb62af718c135a1843722ea8fdb8d",
-    "cache_path": "v1.0/fa/topics/topics.miracl-v1.0-fa-dev.tsv"
-  },
-  "fa/train/topics": {
-    "url": "https://huggingface.co/datasets/miracl/miracl-corpus/resolve/main/miracl-v1.0-fa/topics/topics.miracl-v1.0-fa-train.tsv",
-    "size_hint": 180570,
-    "expected_md5": "8843271f035a12a43983d7795b0e144c",
-    "cache_path": "v1.0/fa/topics/topics.miracl-v1.0-fa-train.tsv"
-  },
-  "fi/dev/qrels": {
-    "url": "https://huggingface.co/datasets/miracl/miracl-corpus/resolve/main/miracl-v1.0-fi/qrels/qrels.miracl-v1.0-fi-dev.tsv",
-    "size_hint": 226188,
-    "expected_md5": "c0bdc01bdbd4753ee6b4f2e9dee08ceb",
-    "cache_path": "v1.0/fi/qrels/qrels.miracl-v1.0-fi-dev.tsv"
-  },
-  "fi/train/qrels": {
-    "url": "https://huggingface.co/datasets/miracl/miracl-corpus/resolve/main/miracl-v1.0-fi/qrels/qrels.miracl-v1.0-fi-train.tsv",
-    "size_hint": 381821,
-    "expected_md5": "348b8e5b45cbd2ef4074ef9cb6ff9076",
-    "cache_path": "v1.0/fi/qrels/qrels.miracl-v1.0-fi-train.tsv"
-  },
-  "fi/dev/topics": {
-    "url": "https://huggingface.co/datasets/miracl/miracl-corpus/resolve/main/miracl-v1.0-fi/topics/topics.miracl-v1.0-fi-dev.tsv",
-    "size_hint": 58112,
-    "expected_md5": "e328e92f38c13f6e5a5b6903670e01fc",
-    "cache_path": "v1.0/fi/topics/topics.miracl-v1.0-fi-dev.tsv"
-  },
-  "fi/train/topics": {
-    "url": "https://huggingface.co/datasets/miracl/miracl-corpus/resolve/main/miracl-v1.0-fi/topics/topics.miracl-v1.0-fi-train.tsv",
-    "size_hint": 129620,
-    "expected_md5": "b1c1f3bceb7c52b2e44b587fb0690454",
-    "cache_path": "v1.0/fi/topics/topics.miracl-v1.0-fi-train.tsv"
-  },
-  "fr/dev/qrels": {
-    "url": "https://huggingface.co/datasets/miracl/miracl-corpus/resolve/main/miracl-v1.0-fr/qrels/qrels.miracl-v1.0-fr-dev.tsv",
-    "size_hint": 84975,
-    "expected_md5": "aa458c4c603c919856f2d38adb474c25",
-    "cache_path": "v1.0/fr/qrels/qrels.miracl-v1.0-fr-dev.tsv"
-  },
-  "fr/train/qrels": {
-    "url": "https://huggingface.co/datasets/miracl/miracl-corpus/resolve/main/miracl-v1.0-fr/qrels/qrels.miracl-v1.0-fr-train.tsv",
-    "size_hint": 283176,
-    "expected_md5": "9e0796915fe5bb9ecb144439ebf2e2c0",
-    "cache_path": "v1.0/fr/qrels/qrels.miracl-v1.0-fr-train.tsv"
-  },
-  "fr/dev/topics": {
-    "url": "https://huggingface.co/datasets/miracl/miracl-corpus/resolve/main/miracl-v1.0-fr/topics/topics.miracl-v1.0-fr-dev.tsv",
-    "size_hint": 19375,
-    "expected_md5": "d8b97c45c2256480c0b0c56634deb828",
-    "cache_path": "v1.0/fr/topics/topics.miracl-v1.0-fr-dev.tsv"
-  },
-  "fr/train/topics": {
-    "url": "https://huggingface.co/datasets/miracl/miracl-corpus/resolve/main/miracl-v1.0-fr/topics/topics.miracl-v1.0-fr-train.tsv",
-    "size_hint": 64472,
-    "expected_md5": "962aebe813c808a9e6b4cf7ac6764758",
-    "cache_path": "v1.0/fr/topics/topics.miracl-v1.0-fr-train.tsv"
-  },
-  "hi/dev/qrels": {
-    "url": "https://huggingface.co/datasets/miracl/miracl-corpus/resolve/main/miracl-v1.0-hi/qrels/qrels.miracl-v1.0-hi-dev.tsv",
-    "size_hint": 79771,
-    "expected_md5": "0b97e26e09bdf24a21325b74016d3047",
-    "cache_path": "v1.0/hi/qrels/qrels.miracl-v1.0-hi-dev.tsv"
-  },
-  "hi/train/qrels": {
-    "url": "https://huggingface.co/datasets/miracl/miracl-corpus/resolve/main/miracl-v1.0-hi/qrels/qrels.miracl-v1.0-hi-train.tsv",
-    "size_hint": 266412,
-    "expected_md5": "a4f6627539655cdb3f61ca575552354d",
-    "cache_path": "v1.0/hi/qrels/qrels.miracl-v1.0-hi-train.tsv"
-  },
-  "hi/dev/topics": {
-    "url": "https://huggingface.co/datasets/miracl/miracl-corpus/resolve/main/miracl-v1.0-hi/topics/topics.miracl-v1.0-hi-dev.tsv",
-    "size_hint": 52022,
-    "expected_md5": "69aafc100baf5617d7d7e63b47c4d86a",
-    "cache_path": "v1.0/hi/topics/topics.miracl-v1.0-hi-dev.tsv"
-  },
-  "hi/train/topics": {
-    "url": "https://huggingface.co/datasets/miracl/miracl-corpus/resolve/main/miracl-v1.0-hi/topics/topics.miracl-v1.0-hi-train.tsv",
-    "size_hint": 169941,
-    "expected_md5": "fde7fc047da3a9947efb711fc45b79a4",
-    "cache_path": "v1.0/hi/topics/topics.miracl-v1.0-hi-train.tsv"
-  },
-  "id/dev/qrels": {
-    "url": "https://huggingface.co/datasets/miracl/miracl-corpus/resolve/main/miracl-v1.0-id/qrels/qrels.miracl-v1.0-id-dev.tsv",
-    "size_hint": 176946,
-    "expected_md5": "db025a23bda716dce6e37b42229b436f",
-    "cache_path": "v1.0/id/qrels/qrels.miracl-v1.0-id-dev.tsv"
-  },
-  "id/train/qrels": {
-    "url": "https://huggingface.co/datasets/miracl/miracl-corpus/resolve/main/miracl-v1.0-id/qrels/qrels.miracl-v1.0-id-train.tsv",
-    "size_hint": 758155,
-    "expected_md5": "7aeb868e30db507ec05c21a3365c7290",
-    "cache_path": "v1.0/id/qrels/qrels.miracl-v1.0-id-train.tsv"
-  },
-  "id/dev/topics": {
-    "url": "https://huggingface.co/datasets/miracl/miracl-corpus/resolve/main/miracl-v1.0-id/topics/topics.miracl-v1.0-id-dev.tsv",
-    "size_hint": 42043,
-    "expected_md5": "1ecff4a071699fb1c1d16a342a7083ff",
-    "cache_path": "v1.0/id/topics/topics.miracl-v1.0-id-dev.tsv"
-  },
-  "id/train/topics": {
-    "url": "https://huggingface.co/datasets/miracl/miracl-corpus/resolve/main/miracl-v1.0-id/topics/topics.miracl-v1.0-id-train.tsv",
-    "size_hint": 174924,
-    "expected_md5": "2051ab2d790d9e10b450d193dc1878e8",
-    "cache_path": "v1.0/id/topics/topics.miracl-v1.0-id-train.tsv"
-  },
-  "ja/dev/qrels": {
-    "url": "https://huggingface.co/datasets/miracl/miracl-corpus/resolve/main/miracl-v1.0-ja/qrels/qrels.miracl-v1.0-ja-dev.tsv",
-    "size_hint": 160882,
-    "expected_md5": "1ea89d53b04d60aecccf01d90d33b00d",
-    "cache_path": "v1.0/ja/qrels/qrels.miracl-v1.0-ja-dev.tsv"
-  },
-  "ja/train/qrels": {
-    "url": "https://huggingface.co/datasets/miracl/miracl-corpus/resolve/main/miracl-v1.0-ja/qrels/qrels.miracl-v1.0-ja-train.tsv",
-    "size_hint": 663060,
-    "expected_md5": "05b2cca3cb634ada628a131bb036943d",
-    "cache_path": "v1.0/ja/qrels/qrels.miracl-v1.0-ja-train.tsv"
-  },
-  "ja/dev/topics": {
-    "url": "https://huggingface.co/datasets/miracl/miracl-corpus/resolve/main/miracl-v1.0-ja/topics/topics.miracl-v1.0-ja-dev.tsv",
-    "size_hint": 50019,
-    "expected_md5": "93207778d1032e1d0908e4a3e0326e5f",
-    "cache_path": "v1.0/ja/topics/topics.miracl-v1.0-ja-dev.tsv"
-  },
-  "ja/train/topics": {
-    "url": "https://huggingface.co/datasets/miracl/miracl-corpus/resolve/main/miracl-v1.0-ja/topics/topics.miracl-v1.0-ja-train.tsv",
-    "size_hint": 200188,
-    "expected_md5": "e3207521af4663e5d5947efe73cd3c2a",
-    "cache_path": "v1.0/ja/topics/topics.miracl-v1.0-ja-train.tsv"
-  },
-  "ko/dev/qrels": {
-    "url": "https://huggingface.co/datasets/miracl/miracl-corpus/resolve/main/miracl-v1.0-ko/qrels/qrels.miracl-v1.0-ko-dev.tsv",
-    "size_hint": 55675,
-    "expected_md5": "c0935fc8df5e10d578a37b4ad4d1b8ac",
-    "cache_path": "v1.0/ko/qrels/qrels.miracl-v1.0-ko-dev.tsv"
-  },
-  "ko/train/qrels": {
-    "url": "https://huggingface.co/datasets/miracl/miracl-corpus/resolve/main/miracl-v1.0-ko/qrels/qrels.miracl-v1.0-ko-train.tsv",
-    "size_hint": 232882,
-    "expected_md5": "2ef507d04d4c730ccb18908b8cc8e1be",
-    "cache_path": "v1.0/ko/qrels/qrels.miracl-v1.0-ko-train.tsv"
-  },
-  "ko/dev/topics": {
-    "url": "https://huggingface.co/datasets/miracl/miracl-corpus/resolve/main/miracl-v1.0-ko/topics/topics.miracl-v1.0-ko-dev.tsv",
-    "size_hint": 12597,
-    "expected_md5": "61061f60143677b7dd9eac8cd963ac15",
-    "cache_path": "v1.0/ko/topics/topics.miracl-v1.0-ko-dev.tsv"
-  },
-  "ko/train/topics": {
-    "url": "https://huggingface.co/datasets/miracl/miracl-corpus/resolve/main/miracl-v1.0-ko/topics/topics.miracl-v1.0-ko-train.tsv",
-    "size_hint": 53825,
-    "expected_md5": "32a7b5a373761ec50b689a8d2fb2439a",
-    "cache_path": "v1.0/ko/topics/topics.miracl-v1.0-ko-train.tsv"
-  },
-  "ru/dev/qrels": {
-    "url": "https://huggingface.co/datasets/miracl/miracl-corpus/resolve/main/miracl-v1.0-ru/qrels/qrels.miracl-v1.0-ru-dev.tsv",
-    "size_hint": 255921,
-    "expected_md5": "748511ee0442e09e836a49deb1e2e8b3",
-    "cache_path": "v1.0/ru/qrels/qrels.miracl-v1.0-ru-dev.tsv"
-  },
-  "ru/train/qrels": {
-    "url": "https://huggingface.co/datasets/miracl/miracl-corpus/resolve/main/miracl-v1.0-ru/qrels/qrels.miracl-v1.0-ru-train.tsv",
-    "size_hint": 663142,
-    "expected_md5": "b6b30a6cacab487bf41d81d93f01faa0",
-    "cache_path": "v1.0/ru/qrels/qrels.miracl-v1.0-ru-train.tsv"
-  },
-  "ru/dev/topics": {
-    "url": "https://huggingface.co/datasets/miracl/miracl-corpus/resolve/main/miracl-v1.0-ru/topics/topics.miracl-v1.0-ru-dev.tsv",
-    "size_hint": 108525,
-    "expected_md5": "8a86550b1a041d7e512884c9683a7867",
-    "cache_path": "v1.0/ru/topics/topics.miracl-v1.0-ru-dev.tsv"
-  },
-  "ru/train/topics": {
-    "url": "https://huggingface.co/datasets/miracl/miracl-corpus/resolve/main/miracl-v1.0-ru/topics/topics.miracl-v1.0-ru-train.tsv",
-    "size_hint": 406366,
-    "expected_md5": "ad6a5a0bf13295857602c110ba6b04c9",
-    "cache_path": "v1.0/ru/topics/topics.miracl-v1.0-ru-train.tsv"
-  },
-  "sw/dev/qrels": {
-    "url": "https://huggingface.co/datasets/miracl/miracl-corpus/resolve/main/miracl-v1.0-sw/qrels/qrels.miracl-v1.0-sw-dev.tsv",
-    "size_hint": 89581,
-    "expected_md5": "2ca78e665778ed6be4f9b01e0b6e80c0",
-    "cache_path": "v1.0/sw/qrels/qrels.miracl-v1.0-sw-dev.tsv"
-  },
-  "sw/train/qrels": {
-    "url": "https://huggingface.co/datasets/miracl/miracl-corpus/resolve/main/miracl-v1.0-sw/qrels/qrels.miracl-v1.0-sw-train.tsv",
-    "size_hint": 166752,
-    "expected_md5": "e582f9074db31dea26fe43dce87d0ff5",
-    "cache_path": "v1.0/sw/qrels/qrels.miracl-v1.0-sw-train.tsv"
-  },
-  "sw/dev/topics": {
-    "url": "https://huggingface.co/datasets/miracl/miracl-corpus/resolve/main/miracl-v1.0-sw/topics/topics.miracl-v1.0-sw-dev.tsv",
-    "size_hint": 21465,
-    "expected_md5": "5ffbaf70e2a5868780ee6fc09fe08944",
-    "cache_path": "v1.0/sw/topics/topics.miracl-v1.0-sw-dev.tsv"
-  },
-  "sw/train/topics": {
-    "url": "https://huggingface.co/datasets/miracl/miracl-corpus/resolve/main/miracl-v1.0-sw/topics/topics.miracl-v1.0-sw-train.tsv",
-    "size_hint": 84980,
-    "expected_md5": "6a0497e1568b7f8518ee4f5205167d89",
-    "cache_path": "v1.0/sw/topics/topics.miracl-v1.0-sw-train.tsv"
-  },
-  "te/dev/qrels": {
-    "url": "https://huggingface.co/datasets/miracl/miracl-corpus/resolve/main/miracl-v1.0-te/qrels/qrels.miracl-v1.0-te-dev.tsv",
-    "size_hint": 28814,
-    "expected_md5": "2f7c45f44bc8842633a8eb14dbb99f19",
-    "cache_path": "v1.0/te/qrels/qrels.miracl-v1.0-te-dev.tsv"
-  },
-  "te/train/qrels": {
-    "url": "https://huggingface.co/datasets/miracl/miracl-corpus/resolve/main/miracl-v1.0-te/qrels/qrels.miracl-v1.0-te-train.tsv",
-    "size_hint": 334413,
-    "expected_md5": "b55f03829da637e3e186780292e0b305",
-    "cache_path": "v1.0/te/qrels/qrels.miracl-v1.0-te-train.tsv"
-  },
-  "te/dev/topics": {
-    "url": "https://huggingface.co/datasets/miracl/miracl-corpus/resolve/main/miracl-v1.0-te/topics/topics.miracl-v1.0-te-dev.tsv",
-    "size_hint": 90134,
-    "expected_md5": "6382282438291981c2b65ae3c8f3dd71",
-    "cache_path": "v1.0/te/topics/topics.miracl-v1.0-te-dev.tsv"
-  },
-  "te/train/topics": {
-    "url": "https://huggingface.co/datasets/miracl/miracl-corpus/resolve/main/miracl-v1.0-te/topics/topics.miracl-v1.0-te-train.tsv",
-    "size_hint": 375820,
-    "expected_md5": "43de28312b4b7fe39eb5c0a7e72a3883",
-    "cache_path": "v1.0/te/topics/topics.miracl-v1.0-te-train.tsv"
-  },
-  "th/dev/qrels": {
-    "url": "https://huggingface.co/datasets/miracl/miracl-corpus/resolve/main/miracl-v1.0-th/qrels/qrels.miracl-v1.0-th-dev.tsv",
-    "size_hint": 139845,
-    "expected_md5": "89c8aa2ebb027d3f3c1fd984aeb58ee9",
-    "cache_path": "v1.0/th/qrels/qrels.miracl-v1.0-th-dev.tsv"
-  },
-  "th/train/qrels": {
-    "url": "https://huggingface.co/datasets/miracl/miracl-corpus/resolve/main/miracl-v1.0-th/qrels/qrels.miracl-v1.0-th-train.tsv",
-    "size_hint": 395454,
-    "expected_md5": "0745678058c20c179c6b2dc0206d88ca",
-    "cache_path": "v1.0/th/qrels/qrels.miracl-v1.0-th-train.tsv"
-  },
-  "th/dev/topics": {
-    "url": "https://huggingface.co/datasets/miracl/miracl-corpus/resolve/main/miracl-v1.0-th/topics/topics.miracl-v1.0-th-dev.tsv",
-    "size_hint": 94299,
-    "expected_md5": "142e213631cd7ee91cb5b9e384a14a6d",
-    "cache_path": "v1.0/th/topics/topics.miracl-v1.0-th-dev.tsv"
-  },
-  "th/train/topics": {
-    "url": "https://huggingface.co/datasets/miracl/miracl-corpus/resolve/main/miracl-v1.0-th/topics/topics.miracl-v1.0-th-train.tsv",
-    "size_hint": 379671,
-    "expected_md5": "2e188722d9f0014be8edcaa2f6ef4581",
-    "cache_path": "v1.0/th/topics/topics.miracl-v1.0-th-train.tsv"
-  },
-  "zh/dev/qrels": {
-    "url": "https://huggingface.co/datasets/miracl/miracl-corpus/resolve/main/miracl-v1.0-zh/qrels/qrels.miracl-v1.0-zh-dev.tsv",
-    "size_hint": 94140,
-    "expected_md5": "5906a4dc2373cf524167487660d7b6f1",
-    "cache_path": "v1.0/zh/qrels/qrels.miracl-v1.0-zh-dev.tsv"
-  },
-  "zh/train/qrels": {
-    "url": "https://huggingface.co/datasets/miracl/miracl-corpus/resolve/main/miracl-v1.0-zh/qrels/qrels.miracl-v1.0-zh-train.tsv",
-    "size_hint": 314756,
-    "expected_md5": "2c3b64e46276e1df97a15c65ab5b90f1",
-    "cache_path": "v1.0/zh/qrels/qrels.miracl-v1.0-zh-train.tsv"
-  },
-  "zh/dev/topics": {
-    "url": "https://huggingface.co/datasets/miracl/miracl-corpus/resolve/main/miracl-v1.0-zh/topics/topics.miracl-v1.0-zh-dev.tsv",
-    "size_hint": 16903,
-    "expected_md5": "43d975e76eec94edac3f325139fe04d1",
-    "cache_path": "v1.0/zh/topics/topics.miracl-v1.0-zh-dev.tsv"
-  },
-  "zh/train/topics": {
-    "url": "https://huggingface.co/datasets/miracl/miracl-corpus/resolve/main/miracl-v1.0-zh/topics/topics.miracl-v1.0-zh-train.tsv",
-    "size_hint": 57079,
-    "expected_md5": "421e6122338cb80d43fcaa7ecacc1611",
-    "cache_path": "v1.0/zh/topics/topics.miracl-v1.0-zh-train.tsv"
-  },
-  "v1.0/ar/corpus/0": {
-    "url": "https://huggingface.co/datasets/miracl/miracl-corpus/resolve/main/miracl-corpus-v1.0-ar/docs-0.jsonl.gz",
-    "size_hint": 94104175,
-    "expected_md5": "d484e02a3cd973b4c36bd7867d7f40fa",
-    "cache_path": "v1.0/hi/qrels/qrels.miracl-v1.0-hi-dev.tsv"
-  },
-  "v1.0/ar/corpus/1": {
-    "url": "https://huggingface.co/datasets/miracl/miracl-corpus/resolve/main/miracl-corpus-v1.0-ar/docs-1.jsonl.gz",
-    "size_hint": 83793880,
-    "expected_md5": "2af6f236d7c37c2bde97be4a13a3abaa",
-    "cache_path": "v1.0/hi/qrels/qrels.miracl-v1.0-hi-dev.tsv"
-  },
-  "v1.0/ar/corpus/2": {
-    "url": "https://huggingface.co/datasets/miracl/miracl-corpus/resolve/main/miracl-corpus-v1.0-ar/docs-2.jsonl.gz",
-    "size_hint": 70295610,
-    "expected_md5": "f5ee426bd15eb07e335c0b2f51798672",
-    "cache_path": "v1.0/hi/qrels/qrels.miracl-v1.0-hi-dev.tsv"
-  },
-  "v1.0/ar/corpus/3": {
-    "url": "https://huggingface.co/datasets/miracl/miracl-corpus/resolve/main/miracl-corpus-v1.0-ar/docs-3.jsonl.gz",
-    "size_hint": 64551259,
-    "expected_md5": "3808e89c2468bc10f49d4d4ae5f8a66c",
-    "cache_path": "v1.0/hi/qrels/qrels.miracl-v1.0-hi-dev.tsv"
-  },
-  "v1.0/ar/corpus/4": {
-    "url": "https://huggingface.co/datasets/miracl/miracl-corpus/resolve/main/miracl-corpus-v1.0-ar/docs-4.jsonl.gz",
-    "size_hint": 7227421,
-    "expected_md5": "73a29b3038c984a86da189aa16c3fb8f",
-    "cache_path": "v1.0/hi/qrels/qrels.miracl-v1.0-hi-dev.tsv"
-  },
-  "v1.0/bn/corpus/0": {
-    "url": "https://huggingface.co/datasets/miracl/miracl-corpus/resolve/main/miracl-corpus-v1.0-bn/docs-0.jsonl.gz",
-    "size_hint": 59713182,
-    "expected_md5": "1e30b159bc3634e068bcf8f1fbff68ef",
-    "cache_path": "v1.0/hi/qrels/qrels.miracl-v1.0-hi-dev.tsv"
-  },
-  "v1.0/en/corpus/0": {
-    "url": "https://huggingface.co/datasets/miracl/miracl-corpus/resolve/main/miracl-corpus-v1.0-en/docs-0.jsonl.gz",
-    "size_hint": 98856369,
-    "expected_md5": "ed94fdd2dad913fcffe0308b021082d6",
-    "cache_path": "v1.0/hi/qrels/qrels.miracl-v1.0-hi-dev.tsv"
-  },
-  "v1.0/en/corpus/10": {
-    "url": "https://huggingface.co/datasets/miracl/miracl-corpus/resolve/main/miracl-corpus-v1.0-en/docs-10.jsonl.gz",
-    "size_hint": 85787457,
-    "expected_md5": "20e5926a36d44c6ece5c1942bda19817",
-    "cache_path": "v1.0/hi/qrels/qrels.miracl-v1.0-hi-dev.tsv"
-  },
-  "v1.0/en/corpus/11": {
-    "url": "https://huggingface.co/datasets/miracl/miracl-corpus/resolve/main/miracl-corpus-v1.0-en/docs-11.jsonl.gz",
-    "size_hint": 85858461,
-    "expected_md5": "7552668e7db1591d0fe71df3b044cffd",
-    "cache_path": "v1.0/hi/qrels/qrels.miracl-v1.0-hi-dev.tsv"
-  },
-  "v1.0/en/corpus/12": {
-    "url": "https://huggingface.co/datasets/miracl/miracl-corpus/resolve/main/miracl-corpus-v1.0-en/docs-12.jsonl.gz",
-    "size_hint": 85089158,
-    "expected_md5": "383760be692a540b30e5b1b2239bab16",
-    "cache_path": "v1.0/hi/qrels/qrels.miracl-v1.0-hi-dev.tsv"
-  },
-  "v1.0/en/corpus/13": {
-    "url": "https://huggingface.co/datasets/miracl/miracl-corpus/resolve/main/miracl-corpus-v1.0-en/docs-13.jsonl.gz",
-    "size_hint": 82769410,
-    "expected_md5": "7da0ffd49848f9c7e2912b1ad1152d3b",
-    "cache_path": "v1.0/hi/qrels/qrels.miracl-v1.0-hi-dev.tsv"
-  },
-  "v1.0/en/corpus/14": {
-    "url": "https://huggingface.co/datasets/miracl/miracl-corpus/resolve/main/miracl-corpus-v1.0-en/docs-14.jsonl.gz",
-    "size_hint": 83032778,
-    "expected_md5": "2c4d6f9220716e624daa016756d707e8",
-    "cache_path": "v1.0/hi/qrels/qrels.miracl-v1.0-hi-dev.tsv"
-  },
-  "v1.0/en/corpus/15": {
-    "url": "https://huggingface.co/datasets/miracl/miracl-corpus/resolve/main/miracl-corpus-v1.0-en/docs-15.jsonl.gz",
-    "size_hint": 82548385,
-    "expected_md5": "a90950760f60e5f0e92c4e7f3774f7e7",
-    "cache_path": "v1.0/hi/qrels/qrels.miracl-v1.0-hi-dev.tsv"
-  },
-  "v1.0/en/corpus/16": {
-    "url": "https://huggingface.co/datasets/miracl/miracl-corpus/resolve/main/miracl-corpus-v1.0-en/docs-16.jsonl.gz",
-    "size_hint": 81947138,
-    "expected_md5": "20e2030038fbb450be2ac09fedaf77b3",
-    "cache_path": "v1.0/hi/qrels/qrels.miracl-v1.0-hi-dev.tsv"
-  },
-  "v1.0/en/corpus/17": {
-    "url": "https://huggingface.co/datasets/miracl/miracl-corpus/resolve/main/miracl-corpus-v1.0-en/docs-17.jsonl.gz",
-    "size_hint": 81038479,
-    "expected_md5": "12136a0df0a80092eafd694820cc6f81",
-    "cache_path": "v1.0/hi/qrels/qrels.miracl-v1.0-hi-dev.tsv"
-  },
-  "v1.0/en/corpus/18": {
-    "url": "https://huggingface.co/datasets/miracl/miracl-corpus/resolve/main/miracl-corpus-v1.0-en/docs-18.jsonl.gz",
-    "size_hint": 80496066,
-    "expected_md5": "a907bbf4ef1b264d0304bb99cc392b15",
-    "cache_path": "v1.0/hi/qrels/qrels.miracl-v1.0-hi-dev.tsv"
-  },
-  "v1.0/en/corpus/19": {
-    "url": "https://huggingface.co/datasets/miracl/miracl-corpus/resolve/main/miracl-corpus-v1.0-en/docs-19.jsonl.gz",
-    "size_hint": 80243337,
-    "expected_md5": "f52ad0a000336d7a73a4e0d0e2bb996f",
-    "cache_path": "v1.0/hi/qrels/qrels.miracl-v1.0-hi-dev.tsv"
-  },
-  "v1.0/en/corpus/1": {
-    "url": "https://huggingface.co/datasets/miracl/miracl-corpus/resolve/main/miracl-corpus-v1.0-en/docs-1.jsonl.gz",
-    "size_hint": 97338482,
-    "expected_md5": "9adcfccb058f46050648dea35755a39f",
-    "cache_path": "v1.0/hi/qrels/qrels.miracl-v1.0-hi-dev.tsv"
-  },
-  "v1.0/en/corpus/20": {
-    "url": "https://huggingface.co/datasets/miracl/miracl-corpus/resolve/main/miracl-corpus-v1.0-en/docs-20.jsonl.gz",
-    "size_hint": 80003557,
-    "expected_md5": "8b9d4eb4374aeba9567e09470cf5b061",
-    "cache_path": "v1.0/hi/qrels/qrels.miracl-v1.0-hi-dev.tsv"
-  },
-  "v1.0/en/corpus/21": {
-    "url": "https://huggingface.co/datasets/miracl/miracl-corpus/resolve/main/miracl-corpus-v1.0-en/docs-21.jsonl.gz",
-    "size_hint": 79751834,
-    "expected_md5": "32ab1841c2deb612eb3ec83a2f371452",
-    "cache_path": "v1.0/hi/qrels/qrels.miracl-v1.0-hi-dev.tsv"
-  },
-  "v1.0/en/corpus/22": {
-    "url": "https://huggingface.co/datasets/miracl/miracl-corpus/resolve/main/miracl-corpus-v1.0-en/docs-22.jsonl.gz",
-    "size_hint": 76766869,
-    "expected_md5": "5334d398deaa053e6f380612973580ef",
-    "cache_path": "v1.0/hi/qrels/qrels.miracl-v1.0-hi-dev.tsv"
-  },
-  "v1.0/en/corpus/23": {
-    "url": "https://huggingface.co/datasets/miracl/miracl-corpus/resolve/main/miracl-corpus-v1.0-en/docs-23.jsonl.gz",
-    "size_hint": 75810312,
-    "expected_md5": "505f419951b8665cd9fc69604f6b5e62",
-    "cache_path": "v1.0/hi/qrels/qrels.miracl-v1.0-hi-dev.tsv"
-  },
-  "v1.0/en/corpus/24": {
-    "url": "https://huggingface.co/datasets/miracl/miracl-corpus/resolve/main/miracl-corpus-v1.0-en/docs-24.jsonl.gz",
-    "size_hint": 76272005,
-    "expected_md5": "eb579b4ad40d6735d370bf30b7877a25",
-    "cache_path": "v1.0/hi/qrels/qrels.miracl-v1.0-hi-dev.tsv"
-  },
-  "v1.0/en/corpus/25": {
-    "url": "https://huggingface.co/datasets/miracl/miracl-corpus/resolve/main/miracl-corpus-v1.0-en/docs-25.jsonl.gz",
-    "size_hint": 77082664,
-    "expected_md5": "7de75404b5cf6c8b965c8257e62ba70b",
-    "cache_path": "v1.0/hi/qrels/qrels.miracl-v1.0-hi-dev.tsv"
-  },
-  "v1.0/en/corpus/26": {
-    "url": "https://huggingface.co/datasets/miracl/miracl-corpus/resolve/main/miracl-corpus-v1.0-en/docs-26.jsonl.gz",
-    "size_hint": 78228256,
-    "expected_md5": "d42ed88eaa947b610846188185a25f54",
-    "cache_path": "v1.0/hi/qrels/qrels.miracl-v1.0-hi-dev.tsv"
-  },
-  "v1.0/en/corpus/27": {
-    "url": "https://huggingface.co/datasets/miracl/miracl-corpus/resolve/main/miracl-corpus-v1.0-en/docs-27.jsonl.gz",
-    "size_hint": 76445022,
-    "expected_md5": "e61b3098053a98b9bdb753a34476e239",
-    "cache_path": "v1.0/hi/qrels/qrels.miracl-v1.0-hi-dev.tsv"
-  },
-  "v1.0/en/corpus/28": {
-    "url": "https://huggingface.co/datasets/miracl/miracl-corpus/resolve/main/miracl-corpus-v1.0-en/docs-28.jsonl.gz",
-    "size_hint": 76434972,
-    "expected_md5": "de185edb91a43a6dbb434658fbdbb96f",
-    "cache_path": "v1.0/hi/qrels/qrels.miracl-v1.0-hi-dev.tsv"
-  },
-  "v1.0/en/corpus/29": {
-    "url": "https://huggingface.co/datasets/miracl/miracl-corpus/resolve/main/miracl-corpus-v1.0-en/docs-29.jsonl.gz",
-    "size_hint": 74697707,
-    "expected_md5": "8f25bd36199c36e2a1812b2e22b56430",
-    "cache_path": "v1.0/hi/qrels/qrels.miracl-v1.0-hi-dev.tsv"
-  },
-  "v1.0/en/corpus/2": {
-    "url": "https://huggingface.co/datasets/miracl/miracl-corpus/resolve/main/miracl-corpus-v1.0-en/docs-2.jsonl.gz",
-    "size_hint": 64571457,
-    "expected_md5": "f961ce2675bc472b4d4126399acb7564",
-    "cache_path": "v1.0/hi/qrels/qrels.miracl-v1.0-hi-dev.tsv"
-  },
-  "v1.0/en/corpus/30": {
-    "url": "https://huggingface.co/datasets/miracl/miracl-corpus/resolve/main/miracl-corpus-v1.0-en/docs-30.jsonl.gz",
-    "size_hint": 71839143,
-    "expected_md5": "9c2e84252fb7ca24b4fd593682bd2aef",
-    "cache_path": "v1.0/hi/qrels/qrels.miracl-v1.0-hi-dev.tsv"
-  },
-  "v1.0/en/corpus/31": {
-    "url": "https://huggingface.co/datasets/miracl/miracl-corpus/resolve/main/miracl-corpus-v1.0-en/docs-31.jsonl.gz",
-    "size_hint": 73437320,
-    "expected_md5": "4fc0fb743bc402bb9d0469856fd3694c",
-    "cache_path": "v1.0/hi/qrels/qrels.miracl-v1.0-hi-dev.tsv"
-  },
-  "v1.0/en/corpus/32": {
-    "url": "https://huggingface.co/datasets/miracl/miracl-corpus/resolve/main/miracl-corpus-v1.0-en/docs-32.jsonl.gz",
-    "size_hint": 73322325,
-    "expected_md5": "64c3d8cae61441df7201d44b08972e41",
-    "cache_path": "v1.0/hi/qrels/qrels.miracl-v1.0-hi-dev.tsv"
-  },
-  "v1.0/en/corpus/33": {
-    "url": "https://huggingface.co/datasets/miracl/miracl-corpus/resolve/main/miracl-corpus-v1.0-en/docs-33.jsonl.gz",
-    "size_hint": 70699147,
-    "expected_md5": "42ebd5e87d5a417689c37cf336749e7f",
-    "cache_path": "v1.0/hi/qrels/qrels.miracl-v1.0-hi-dev.tsv"
-  },
-  "v1.0/en/corpus/34": {
-    "url": "https://huggingface.co/datasets/miracl/miracl-corpus/resolve/main/miracl-corpus-v1.0-en/docs-34.jsonl.gz",
-    "size_hint": 74843362,
-    "expected_md5": "91635ee421cfcd9b8ea5834695e556b7",
-    "cache_path": "v1.0/hi/qrels/qrels.miracl-v1.0-hi-dev.tsv"
-  },
-  "v1.0/en/corpus/35": {
-    "url": "https://huggingface.co/datasets/miracl/miracl-corpus/resolve/main/miracl-corpus-v1.0-en/docs-35.jsonl.gz",
-    "size_hint": 71914591,
-    "expected_md5": "fa7ada6f5f145f5a04bd4113cfe09787",
-    "cache_path": "v1.0/hi/qrels/qrels.miracl-v1.0-hi-dev.tsv"
-  },
-  "v1.0/en/corpus/36": {
-    "url": "https://huggingface.co/datasets/miracl/miracl-corpus/resolve/main/miracl-corpus-v1.0-en/docs-36.jsonl.gz",
-    "size_hint": 73255731,
-    "expected_md5": "90c6abea75caa84381d238fd85e4520e",
-    "cache_path": "v1.0/hi/qrels/qrels.miracl-v1.0-hi-dev.tsv"
-  },
-  "v1.0/en/corpus/37": {
-    "url": "https://huggingface.co/datasets/miracl/miracl-corpus/resolve/main/miracl-corpus-v1.0-en/docs-37.jsonl.gz",
-    "size_hint": 74956992,
-    "expected_md5": "6fdf53729c158371ea30cf56f37d7db5",
-    "cache_path": "v1.0/hi/qrels/qrels.miracl-v1.0-hi-dev.tsv"
-  },
-  "v1.0/en/corpus/38": {
-    "url": "https://huggingface.co/datasets/miracl/miracl-corpus/resolve/main/miracl-corpus-v1.0-en/docs-38.jsonl.gz",
-    "size_hint": 70506538,
-    "expected_md5": "8dcb112f443c49e1d35bdac0db63a111",
-    "cache_path": "v1.0/hi/qrels/qrels.miracl-v1.0-hi-dev.tsv"
-  },
-  "v1.0/en/corpus/39": {
-    "url": "https://huggingface.co/datasets/miracl/miracl-corpus/resolve/main/miracl-corpus-v1.0-en/docs-39.jsonl.gz",
-    "size_hint": 73824158,
-    "expected_md5": "071adb3f777cb077ff170c6856bbdcd7",
-    "cache_path": "v1.0/hi/qrels/qrels.miracl-v1.0-hi-dev.tsv"
-  },
-  "v1.0/en/corpus/3": {
-    "url": "https://huggingface.co/datasets/miracl/miracl-corpus/resolve/main/miracl-corpus-v1.0-en/docs-3.jsonl.gz",
-    "size_hint": 79988237,
-    "expected_md5": "853a5180f4c1012ebee1f2c5a3e26506",
-    "cache_path": "v1.0/hi/qrels/qrels.miracl-v1.0-hi-dev.tsv"
-  },
-  "v1.0/en/corpus/40": {
-    "url": "https://huggingface.co/datasets/miracl/miracl-corpus/resolve/main/miracl-corpus-v1.0-en/docs-40.jsonl.gz",
-    "size_hint": 72684614,
-    "expected_md5": "879d54b7d7826a2d7133955a689890f5",
-    "cache_path": "v1.0/hi/qrels/qrels.miracl-v1.0-hi-dev.tsv"
-  },
-  "v1.0/en/corpus/41": {
-    "url": "https://huggingface.co/datasets/miracl/miracl-corpus/resolve/main/miracl-corpus-v1.0-en/docs-41.jsonl.gz",
-    "size_hint": 74674474,
-    "expected_md5": "f379d5441be8e19a690f116a7a9ad501",
-    "cache_path": "v1.0/hi/qrels/qrels.miracl-v1.0-hi-dev.tsv"
-  },
-  "v1.0/en/corpus/42": {
-    "url": "https://huggingface.co/datasets/miracl/miracl-corpus/resolve/main/miracl-corpus-v1.0-en/docs-42.jsonl.gz",
-    "size_hint": 74166535,
-    "expected_md5": "1fb0a973751261adc3c2165fc99f0ce1",
-    "cache_path": "v1.0/hi/qrels/qrels.miracl-v1.0-hi-dev.tsv"
-  },
-  "v1.0/en/corpus/43": {
-    "url": "https://huggingface.co/datasets/miracl/miracl-corpus/resolve/main/miracl-corpus-v1.0-en/docs-43.jsonl.gz",
-    "size_hint": 72571698,
-    "expected_md5": "e1621cf06f3e5d6b3eff4d8607641258",
-    "cache_path": "v1.0/hi/qrels/qrels.miracl-v1.0-hi-dev.tsv"
-  },
-  "v1.0/en/corpus/44": {
-    "url": "https://huggingface.co/datasets/miracl/miracl-corpus/resolve/main/miracl-corpus-v1.0-en/docs-44.jsonl.gz",
-    "size_hint": 72937865,
-    "expected_md5": "47b0191ce682e60708a979b2232607f9",
-    "cache_path": "v1.0/hi/qrels/qrels.miracl-v1.0-hi-dev.tsv"
-  },
-  "v1.0/en/corpus/45": {
-    "url": "https://huggingface.co/datasets/miracl/miracl-corpus/resolve/main/miracl-corpus-v1.0-en/docs-45.jsonl.gz",
-    "size_hint": 74948873,
-    "expected_md5": "3fa31818300aba29db933557f31b3494",
-    "cache_path": "v1.0/hi/qrels/qrels.miracl-v1.0-hi-dev.tsv"
-  },
-  "v1.0/en/corpus/46": {
-    "url": "https://huggingface.co/datasets/miracl/miracl-corpus/resolve/main/miracl-corpus-v1.0-en/docs-46.jsonl.gz",
-    "size_hint": 75950579,
-    "expected_md5": "462641fe08c052ab1fbf7add67a48859",
-    "cache_path": "v1.0/hi/qrels/qrels.miracl-v1.0-hi-dev.tsv"
-  },
-  "v1.0/en/corpus/47": {
-    "url": "https://huggingface.co/datasets/miracl/miracl-corpus/resolve/main/miracl-corpus-v1.0-en/docs-47.jsonl.gz",
-    "size_hint": 72978719,
-    "expected_md5": "5cb8207d31dab7cd82ba64317e65c8ac",
-    "cache_path": "v1.0/hi/qrels/qrels.miracl-v1.0-hi-dev.tsv"
-  },
-  "v1.0/en/corpus/48": {
-    "url": "https://huggingface.co/datasets/miracl/miracl-corpus/resolve/main/miracl-corpus-v1.0-en/docs-48.jsonl.gz",
-    "size_hint": 73930541,
-    "expected_md5": "6a8433dcf294c669078cdf1e5a88aa38",
-    "cache_path": "v1.0/hi/qrels/qrels.miracl-v1.0-hi-dev.tsv"
-  },
-  "v1.0/en/corpus/49": {
-    "url": "https://huggingface.co/datasets/miracl/miracl-corpus/resolve/main/miracl-corpus-v1.0-en/docs-49.jsonl.gz",
-    "size_hint": 74004419,
-    "expected_md5": "75975d9495b9cc4aa231f873281c5f02",
-    "cache_path": "v1.0/hi/qrels/qrels.miracl-v1.0-hi-dev.tsv"
-  },
-  "v1.0/en/corpus/4": {
-    "url": "https://huggingface.co/datasets/miracl/miracl-corpus/resolve/main/miracl-corpus-v1.0-en/docs-4.jsonl.gz",
-    "size_hint": 91846360,
-    "expected_md5": "80271ce096ccb01565857d4dd8f2b4a5",
-    "cache_path": "v1.0/hi/qrels/qrels.miracl-v1.0-hi-dev.tsv"
-  },
-  "v1.0/en/corpus/50": {
-    "url": "https://huggingface.co/datasets/miracl/miracl-corpus/resolve/main/miracl-corpus-v1.0-en/docs-50.jsonl.gz",
-    "size_hint": 70736448,
-    "expected_md5": "60dbe4823f30923e1ebe3ef5b8f0879d",
-    "cache_path": "v1.0/hi/qrels/qrels.miracl-v1.0-hi-dev.tsv"
-  },
-  "v1.0/en/corpus/51": {
-    "url": "https://huggingface.co/datasets/miracl/miracl-corpus/resolve/main/miracl-corpus-v1.0-en/docs-51.jsonl.gz",
-    "size_hint": 73415840,
-    "expected_md5": "ec9c101022dfc897c058e96c220758f6",
-    "cache_path": "v1.0/hi/qrels/qrels.miracl-v1.0-hi-dev.tsv"
-  },
-  "v1.0/en/corpus/52": {
-    "url": "https://huggingface.co/datasets/miracl/miracl-corpus/resolve/main/miracl-corpus-v1.0-en/docs-52.jsonl.gz",
-    "size_hint": 73776910,
-    "expected_md5": "925b65b5ef08abb41ce09d8645bd6dd2",
-    "cache_path": "v1.0/hi/qrels/qrels.miracl-v1.0-hi-dev.tsv"
-  },
-  "v1.0/en/corpus/53": {
-    "url": "https://huggingface.co/datasets/miracl/miracl-corpus/resolve/main/miracl-corpus-v1.0-en/docs-53.jsonl.gz",
-    "size_hint": 72091328,
-    "expected_md5": "62385f5b6cf87e7aa039cdc542a9e55c",
-    "cache_path": "v1.0/hi/qrels/qrels.miracl-v1.0-hi-dev.tsv"
-  },
-  "v1.0/en/corpus/54": {
-    "url": "https://huggingface.co/datasets/miracl/miracl-corpus/resolve/main/miracl-corpus-v1.0-en/docs-54.jsonl.gz",
-    "size_hint": 72782654,
-    "expected_md5": "58f025c4ef8d3868e5eabef9d39395dd",
-    "cache_path": "v1.0/hi/qrels/qrels.miracl-v1.0-hi-dev.tsv"
-  },
-  "v1.0/en/corpus/55": {
-    "url": "https://huggingface.co/datasets/miracl/miracl-corpus/resolve/main/miracl-corpus-v1.0-en/docs-55.jsonl.gz",
-    "size_hint": 70569978,
-    "expected_md5": "5f3f8787af6baf5a85ea3cf06698af38",
-    "cache_path": "v1.0/hi/qrels/qrels.miracl-v1.0-hi-dev.tsv"
-  },
-  "v1.0/en/corpus/56": {
-    "url": "https://huggingface.co/datasets/miracl/miracl-corpus/resolve/main/miracl-corpus-v1.0-en/docs-56.jsonl.gz",
-    "size_hint": 71740868,
-    "expected_md5": "eee9cccdcd05cc89ef8e5e2fa9fff7ac",
-    "cache_path": "v1.0/hi/qrels/qrels.miracl-v1.0-hi-dev.tsv"
-  },
-  "v1.0/en/corpus/57": {
-    "url": "https://huggingface.co/datasets/miracl/miracl-corpus/resolve/main/miracl-corpus-v1.0-en/docs-57.jsonl.gz",
-    "size_hint": 72217620,
-    "expected_md5": "4213cb413ca6079920f0b0241bad7b56",
-    "cache_path": "v1.0/hi/qrels/qrels.miracl-v1.0-hi-dev.tsv"
-  },
-  "v1.0/en/corpus/58": {
-    "url": "https://huggingface.co/datasets/miracl/miracl-corpus/resolve/main/miracl-corpus-v1.0-en/docs-58.jsonl.gz",
-    "size_hint": 71862927,
-    "expected_md5": "38de32e0b8a9723dbcaa83d23e0e8d6d",
-    "cache_path": "v1.0/hi/qrels/qrels.miracl-v1.0-hi-dev.tsv"
-  },
-  "v1.0/en/corpus/59": {
-    "url": "https://huggingface.co/datasets/miracl/miracl-corpus/resolve/main/miracl-corpus-v1.0-en/docs-59.jsonl.gz",
-    "size_hint": 71495670,
-    "expected_md5": "0a6a80e46a434776ec2ff67bc6a28e6e",
-    "cache_path": "v1.0/hi/qrels/qrels.miracl-v1.0-hi-dev.tsv"
-  },
-  "v1.0/en/corpus/5": {
-    "url": "https://huggingface.co/datasets/miracl/miracl-corpus/resolve/main/miracl-corpus-v1.0-en/docs-5.jsonl.gz",
-    "size_hint": 91542927,
-    "expected_md5": "2ae2b6919cbea03f03469633690acfd1",
-    "cache_path": "v1.0/hi/qrels/qrels.miracl-v1.0-hi-dev.tsv"
-  },
-  "v1.0/en/corpus/60": {
-    "url": "https://huggingface.co/datasets/miracl/miracl-corpus/resolve/main/miracl-corpus-v1.0-en/docs-60.jsonl.gz",
-    "size_hint": 69897224,
-    "expected_md5": "a583b681b03b9637a2b80fb6e4e35afa",
-    "cache_path": "v1.0/hi/qrels/qrels.miracl-v1.0-hi-dev.tsv"
-  },
-  "v1.0/en/corpus/61": {
-    "url": "https://huggingface.co/datasets/miracl/miracl-corpus/resolve/main/miracl-corpus-v1.0-en/docs-61.jsonl.gz",
-    "size_hint": 70170718,
-    "expected_md5": "3df26a61e7ecb4c2244376041d7b4e1c",
-    "cache_path": "v1.0/hi/qrels/qrels.miracl-v1.0-hi-dev.tsv"
-  },
-  "v1.0/en/corpus/62": {
-    "url": "https://huggingface.co/datasets/miracl/miracl-corpus/resolve/main/miracl-corpus-v1.0-en/docs-62.jsonl.gz",
-    "size_hint": 69279270,
-    "expected_md5": "739d42eb5157373333a3c978eec150b1",
-    "cache_path": "v1.0/hi/qrels/qrels.miracl-v1.0-hi-dev.tsv"
-  },
-  "v1.0/en/corpus/63": {
-    "url": "https://huggingface.co/datasets/miracl/miracl-corpus/resolve/main/miracl-corpus-v1.0-en/docs-63.jsonl.gz",
-    "size_hint": 68754531,
-    "expected_md5": "0b25fcfc2a77bd551cb32d763a83b49d",
-    "cache_path": "v1.0/hi/qrels/qrels.miracl-v1.0-hi-dev.tsv"
-  },
-  "v1.0/en/corpus/64": {
-    "url": "https://huggingface.co/datasets/miracl/miracl-corpus/resolve/main/miracl-corpus-v1.0-en/docs-64.jsonl.gz",
-    "size_hint": 65487314,
-    "expected_md5": "2391aec604153b8e4b78cd6ae83decd4",
-    "cache_path": "v1.0/hi/qrels/qrels.miracl-v1.0-hi-dev.tsv"
-  },
-  "v1.0/en/corpus/65": {
-    "url": "https://huggingface.co/datasets/miracl/miracl-corpus/resolve/main/miracl-corpus-v1.0-en/docs-65.jsonl.gz",
-    "size_hint": 52897612,
-    "expected_md5": "9122a610d9b816975e93b19ae0121f46",
-    "cache_path": "v1.0/hi/qrels/qrels.miracl-v1.0-hi-dev.tsv"
-  },
-  "v1.0/en/corpus/6": {
-    "url": "https://huggingface.co/datasets/miracl/miracl-corpus/resolve/main/miracl-corpus-v1.0-en/docs-6.jsonl.gz",
-    "size_hint": 88919126,
-    "expected_md5": "7543b1726742ce466cd2a2a57f765e62",
-    "cache_path": "v1.0/hi/qrels/qrels.miracl-v1.0-hi-dev.tsv"
-  },
-  "v1.0/en/corpus/7": {
-    "url": "https://huggingface.co/datasets/miracl/miracl-corpus/resolve/main/miracl-corpus-v1.0-en/docs-7.jsonl.gz",
-    "size_hint": 88149943,
-    "expected_md5": "c9ac416afef48a6f7d9dcc66ddeff2d5",
-    "cache_path": "v1.0/hi/qrels/qrels.miracl-v1.0-hi-dev.tsv"
-  },
-  "v1.0/en/corpus/8": {
-    "url": "https://huggingface.co/datasets/miracl/miracl-corpus/resolve/main/miracl-corpus-v1.0-en/docs-8.jsonl.gz",
-    "size_hint": 87557556,
-    "expected_md5": "96f9fd6a228e9f46bfdb4eda0ffd6b90",
-    "cache_path": "v1.0/hi/qrels/qrels.miracl-v1.0-hi-dev.tsv"
-  },
-  "v1.0/en/corpus/9": {
-    "url": "https://huggingface.co/datasets/miracl/miracl-corpus/resolve/main/miracl-corpus-v1.0-en/docs-9.jsonl.gz",
-    "size_hint": 86565246,
-    "expected_md5": "6d3d37aac292937e93dbe0eb0efb1c00",
-    "cache_path": "v1.0/hi/qrels/qrels.miracl-v1.0-hi-dev.tsv"
-  },
-  "v1.0/es/corpus/0": {
-    "url": "https://huggingface.co/datasets/miracl/miracl-corpus/resolve/main/miracl-corpus-v1.0-es/docs-0.jsonl.gz",
-    "size_hint": 92874838,
-    "expected_md5": "f28bff7c3058d2cb8c9e99b919de6c4f",
-    "cache_path": "v1.0/hi/qrels/qrels.miracl-v1.0-hi-dev.tsv"
-  },
-  "v1.0/es/corpus/10": {
-    "url": "https://huggingface.co/datasets/miracl/miracl-corpus/resolve/main/miracl-corpus-v1.0-es/docs-10.jsonl.gz",
-    "size_hint": 62622594,
-    "expected_md5": "c71af44961b7e0fd33c49fe1f61039bf",
-    "cache_path": "v1.0/hi/qrels/qrels.miracl-v1.0-hi-dev.tsv"
-  },
-  "v1.0/es/corpus/11": {
-    "url": "https://huggingface.co/datasets/miracl/miracl-corpus/resolve/main/miracl-corpus-v1.0-es/docs-11.jsonl.gz",
-    "size_hint": 65707558,
-    "expected_md5": "0bd1d3ab02269c7ee2207ff39fe544e5",
-    "cache_path": "v1.0/hi/qrels/qrels.miracl-v1.0-hi-dev.tsv"
-  },
-  "v1.0/es/corpus/12": {
-    "url": "https://huggingface.co/datasets/miracl/miracl-corpus/resolve/main/miracl-corpus-v1.0-es/docs-12.jsonl.gz",
-    "size_hint": 72601971,
-    "expected_md5": "e94562d6f2df0a1c84075c58cb035883",
-    "cache_path": "v1.0/hi/qrels/qrels.miracl-v1.0-hi-dev.tsv"
-  },
-  "v1.0/es/corpus/13": {
-    "url": "https://huggingface.co/datasets/miracl/miracl-corpus/resolve/main/miracl-corpus-v1.0-es/docs-13.jsonl.gz",
-    "size_hint": 75474457,
-    "expected_md5": "19509077dc27fc650f134223b385a5e7",
-    "cache_path": "v1.0/hi/qrels/qrels.miracl-v1.0-hi-dev.tsv"
-  },
-  "v1.0/es/corpus/14": {
-    "url": "https://huggingface.co/datasets/miracl/miracl-corpus/resolve/main/miracl-corpus-v1.0-es/docs-14.jsonl.gz",
-    "size_hint": 76497338,
-    "expected_md5": "deb94c634d4c1d85e78bb2ff35028383",
-    "cache_path": "v1.0/hi/qrels/qrels.miracl-v1.0-hi-dev.tsv"
-  },
-  "v1.0/es/corpus/15": {
-    "url": "https://huggingface.co/datasets/miracl/miracl-corpus/resolve/main/miracl-corpus-v1.0-es/docs-15.jsonl.gz",
-    "size_hint": 73009124,
-    "expected_md5": "02a780bf6a3a31bfdfc759ec403403bc",
-    "cache_path": "v1.0/hi/qrels/qrels.miracl-v1.0-hi-dev.tsv"
-  },
-  "v1.0/es/corpus/16": {
-    "url": "https://huggingface.co/datasets/miracl/miracl-corpus/resolve/main/miracl-corpus-v1.0-es/docs-16.jsonl.gz",
-    "size_hint": 74206192,
-    "expected_md5": "748934c50ae05d7273a2c470b40d6e89",
-    "cache_path": "v1.0/hi/qrels/qrels.miracl-v1.0-hi-dev.tsv"
-  },
-  "v1.0/es/corpus/17": {
-    "url": "https://huggingface.co/datasets/miracl/miracl-corpus/resolve/main/miracl-corpus-v1.0-es/docs-17.jsonl.gz",
-    "size_hint": 67140050,
-    "expected_md5": "62ff853bfc22d96f4ecae8e8e1c86caa",
-    "cache_path": "v1.0/hi/qrels/qrels.miracl-v1.0-hi-dev.tsv"
-  },
-  "v1.0/es/corpus/18": {
-    "url": "https://huggingface.co/datasets/miracl/miracl-corpus/resolve/main/miracl-corpus-v1.0-es/docs-18.jsonl.gz",
-    "size_hint": 77883748,
-    "expected_md5": "81e79b7ee32173601e71fd9173bf62b3",
-    "cache_path": "v1.0/hi/qrels/qrels.miracl-v1.0-hi-dev.tsv"
-  },
-  "v1.0/es/corpus/19": {
-    "url": "https://huggingface.co/datasets/miracl/miracl-corpus/resolve/main/miracl-corpus-v1.0-es/docs-19.jsonl.gz",
-    "size_hint": 79904116,
-    "expected_md5": "fa6bb29881142b6df1a1049aafa864de",
-    "cache_path": "v1.0/hi/qrels/qrels.miracl-v1.0-hi-dev.tsv"
-  },
-  "v1.0/es/corpus/1": {
-    "url": "https://huggingface.co/datasets/miracl/miracl-corpus/resolve/main/miracl-corpus-v1.0-es/docs-1.jsonl.gz",
-    "size_hint": 89646018,
-    "expected_md5": "1c08c92860d8fa535b545eb530b27dbd",
-    "cache_path": "v1.0/hi/qrels/qrels.miracl-v1.0-hi-dev.tsv"
-  },
-  "v1.0/es/corpus/20": {
-    "url": "https://huggingface.co/datasets/miracl/miracl-corpus/resolve/main/miracl-corpus-v1.0-es/docs-20.jsonl.gz",
-    "size_hint": 57162245,
-    "expected_md5": "b561242ee7bc55e24cd21cd1a48a256c",
-    "cache_path": "v1.0/hi/qrels/qrels.miracl-v1.0-hi-dev.tsv"
-  },
-  "v1.0/es/corpus/2": {
-    "url": "https://huggingface.co/datasets/miracl/miracl-corpus/resolve/main/miracl-corpus-v1.0-es/docs-2.jsonl.gz",
-    "size_hint": 85432948,
-    "expected_md5": "fb75e0db47df90f0135df0acba637196",
-    "cache_path": "v1.0/hi/qrels/qrels.miracl-v1.0-hi-dev.tsv"
-  },
-  "v1.0/es/corpus/3": {
-    "url": "https://huggingface.co/datasets/miracl/miracl-corpus/resolve/main/miracl-corpus-v1.0-es/docs-3.jsonl.gz",
-    "size_hint": 83318741,
-    "expected_md5": "c8ae25908e11c995e3d2a822c6dd8ffc",
-    "cache_path": "v1.0/hi/qrels/qrels.miracl-v1.0-hi-dev.tsv"
-  },
-  "v1.0/es/corpus/4": {
-    "url": "https://huggingface.co/datasets/miracl/miracl-corpus/resolve/main/miracl-corpus-v1.0-es/docs-4.jsonl.gz",
-    "size_hint": 80843535,
-    "expected_md5": "671420453f20ef32a35cbf2c9f9c1310",
-    "cache_path": "v1.0/hi/qrels/qrels.miracl-v1.0-hi-dev.tsv"
-  },
-  "v1.0/es/corpus/5": {
-    "url": "https://huggingface.co/datasets/miracl/miracl-corpus/resolve/main/miracl-corpus-v1.0-es/docs-5.jsonl.gz",
-    "size_hint": 79438738,
-    "expected_md5": "b907c427cf796810f28ee9375f91bcdf",
-    "cache_path": "v1.0/hi/qrels/qrels.miracl-v1.0-hi-dev.tsv"
-  },
-  "v1.0/es/corpus/6": {
-    "url": "https://huggingface.co/datasets/miracl/miracl-corpus/resolve/main/miracl-corpus-v1.0-es/docs-6.jsonl.gz",
-    "size_hint": 79152845,
-    "expected_md5": "392e4b93c786551799fab1c2f5f161d8",
-    "cache_path": "v1.0/hi/qrels/qrels.miracl-v1.0-hi-dev.tsv"
-  },
-  "v1.0/es/corpus/7": {
-    "url": "https://huggingface.co/datasets/miracl/miracl-corpus/resolve/main/miracl-corpus-v1.0-es/docs-7.jsonl.gz",
-    "size_hint": 78544890,
-    "expected_md5": "f8cf2f4c34b28ca166143f5b94349500",
-    "cache_path": "v1.0/hi/qrels/qrels.miracl-v1.0-hi-dev.tsv"
-  },
-  "v1.0/es/corpus/8": {
-    "url": "https://huggingface.co/datasets/miracl/miracl-corpus/resolve/main/miracl-corpus-v1.0-es/docs-8.jsonl.gz",
-    "size_hint": 77588034,
-    "expected_md5": "d7f1edf8f756009db26deb49bf22f7ce",
-    "cache_path": "v1.0/hi/qrels/qrels.miracl-v1.0-hi-dev.tsv"
-  },
-  "v1.0/es/corpus/9": {
-    "url": "https://huggingface.co/datasets/miracl/miracl-corpus/resolve/main/miracl-corpus-v1.0-es/docs-9.jsonl.gz",
-    "size_hint": 66337959,
-    "expected_md5": "456ec112182b917d91d9322cf00786d2",
-    "cache_path": "v1.0/hi/qrels/qrels.miracl-v1.0-hi-dev.tsv"
-  },
-  "v1.0/fa/corpus/0": {
-    "url": "https://huggingface.co/datasets/miracl/miracl-corpus/resolve/main/miracl-corpus-v1.0-fa/docs-0.jsonl.gz",
-    "size_hint": 80831146,
-    "expected_md5": "6b1135045aaa46c539a2960cda7c3b0a",
-    "cache_path": "v1.0/hi/qrels/qrels.miracl-v1.0-hi-dev.tsv"
-  },
-  "v1.0/fa/corpus/1": {
-    "url": "https://huggingface.co/datasets/miracl/miracl-corpus/resolve/main/miracl-corpus-v1.0-fa/docs-1.jsonl.gz",
-    "size_hint": 56314013,
-    "expected_md5": "a86e85011229e984dc44728baf46eebb",
-    "cache_path": "v1.0/hi/qrels/qrels.miracl-v1.0-hi-dev.tsv"
-  },
-  "v1.0/fa/corpus/2": {
-    "url": "https://huggingface.co/datasets/miracl/miracl-corpus/resolve/main/miracl-corpus-v1.0-fa/docs-2.jsonl.gz",
-    "size_hint": 53167889,
-    "expected_md5": "88ac988b8b61287bd55f9b977532ac5e",
-    "cache_path": "v1.0/hi/qrels/qrels.miracl-v1.0-hi-dev.tsv"
-  },
-  "v1.0/fa/corpus/3": {
-    "url": "https://huggingface.co/datasets/miracl/miracl-corpus/resolve/main/miracl-corpus-v1.0-fa/docs-3.jsonl.gz",
-    "size_hint": 57027208,
-    "expected_md5": "2e0030f301e5af7723dff4dce14f5343",
-    "cache_path": "v1.0/hi/qrels/qrels.miracl-v1.0-hi-dev.tsv"
-  },
-  "v1.0/fa/corpus/4": {
-    "url": "https://huggingface.co/datasets/miracl/miracl-corpus/resolve/main/miracl-corpus-v1.0-fa/docs-4.jsonl.gz",
-    "size_hint": 22422574,
-    "expected_md5": "dc78362be19963c12fd511c07d1386b3",
-    "cache_path": "v1.0/hi/qrels/qrels.miracl-v1.0-hi-dev.tsv"
-  },
-  "v1.0/fi/corpus/0": {
-    "url": "https://huggingface.co/datasets/miracl/miracl-corpus/resolve/main/miracl-corpus-v1.0-fi/docs-0.jsonl.gz",
-    "size_hint": 79712094,
-    "expected_md5": "1c7d419a877fd406db8321e56600e6c5",
-    "cache_path": "v1.0/hi/qrels/qrels.miracl-v1.0-hi-dev.tsv"
-  },
-  "v1.0/fi/corpus/1": {
-    "url": "https://huggingface.co/datasets/miracl/miracl-corpus/resolve/main/miracl-corpus-v1.0-fi/docs-1.jsonl.gz",
-    "size_hint": 71207705,
-    "expected_md5": "f45db81107c579315d0e5a9d2f33a57f",
-    "cache_path": "v1.0/hi/qrels/qrels.miracl-v1.0-hi-dev.tsv"
-  },
-  "v1.0/fi/corpus/2": {
-    "url": "https://huggingface.co/datasets/miracl/miracl-corpus/resolve/main/miracl-corpus-v1.0-fi/docs-2.jsonl.gz",
-    "size_hint": 68005963,
-    "expected_md5": "f6d202472a36d443f5e214a6de92b515",
-    "cache_path": "v1.0/hi/qrels/qrels.miracl-v1.0-hi-dev.tsv"
-  },
-  "v1.0/fi/corpus/3": {
-    "url": "https://huggingface.co/datasets/miracl/miracl-corpus/resolve/main/miracl-corpus-v1.0-fi/docs-3.jsonl.gz",
-    "size_hint": 51120372,
-    "expected_md5": "1ea7920d58d75a309462585f3fa479cf",
-    "cache_path": "v1.0/hi/qrels/qrels.miracl-v1.0-hi-dev.tsv"
-  },
-  "v1.0/fr/corpus/0": {
-    "url": "https://huggingface.co/datasets/miracl/miracl-corpus/resolve/main/miracl-corpus-v1.0-fr/docs-0.jsonl.gz",
-    "size_hint": 81033537,
-    "expected_md5": "fa62c438d74f8ac9501db7af6aaca817",
-    "cache_path": "v1.0/hi/qrels/qrels.miracl-v1.0-hi-dev.tsv"
-  },
-  "v1.0/fr/corpus/10": {
-    "url": "https://huggingface.co/datasets/miracl/miracl-corpus/resolve/main/miracl-corpus-v1.0-fr/docs-10.jsonl.gz",
-    "size_hint": 67698213,
-    "expected_md5": "8816919a5cfb523ac75579453dde6d47",
-    "cache_path": "v1.0/hi/qrels/qrels.miracl-v1.0-hi-dev.tsv"
-  },
-  "v1.0/fr/corpus/11": {
-    "url": "https://huggingface.co/datasets/miracl/miracl-corpus/resolve/main/miracl-corpus-v1.0-fr/docs-11.jsonl.gz",
-    "size_hint": 67898616,
-    "expected_md5": "642128fb3b08f35d7c8d34f6994d98cc",
-    "cache_path": "v1.0/hi/qrels/qrels.miracl-v1.0-hi-dev.tsv"
-  },
-  "v1.0/fr/corpus/12": {
-    "url": "https://huggingface.co/datasets/miracl/miracl-corpus/resolve/main/miracl-corpus-v1.0-fr/docs-12.jsonl.gz",
-    "size_hint": 66768800,
-    "expected_md5": "daa9926bdf888aed05dbba8aafa419dd",
-    "cache_path": "v1.0/hi/qrels/qrels.miracl-v1.0-hi-dev.tsv"
-  },
-  "v1.0/fr/corpus/13": {
-    "url": "https://huggingface.co/datasets/miracl/miracl-corpus/resolve/main/miracl-corpus-v1.0-fr/docs-13.jsonl.gz",
-    "size_hint": 65451686,
-    "expected_md5": "12afc85cd7ddda45c3f5d3f199b596a7",
-    "cache_path": "v1.0/hi/qrels/qrels.miracl-v1.0-hi-dev.tsv"
-  },
-  "v1.0/fr/corpus/14": {
-    "url": "https://huggingface.co/datasets/miracl/miracl-corpus/resolve/main/miracl-corpus-v1.0-fr/docs-14.jsonl.gz",
-    "size_hint": 65202296,
-    "expected_md5": "46a9acd1b09a81701b89e8b1859bf30c",
-    "cache_path": "v1.0/hi/qrels/qrels.miracl-v1.0-hi-dev.tsv"
-  },
-  "v1.0/fr/corpus/15": {
-    "url": "https://huggingface.co/datasets/miracl/miracl-corpus/resolve/main/miracl-corpus-v1.0-fr/docs-15.jsonl.gz",
-    "size_hint": 62889747,
-    "expected_md5": "3968784422a38c29653c1636938442de",
-    "cache_path": "v1.0/hi/qrels/qrels.miracl-v1.0-hi-dev.tsv"
-  },
-  "v1.0/fr/corpus/16": {
-    "url": "https://huggingface.co/datasets/miracl/miracl-corpus/resolve/main/miracl-corpus-v1.0-fr/docs-16.jsonl.gz",
-    "size_hint": 62186443,
-    "expected_md5": "a4b18549cb5bed8365442e5a434c18c0",
-    "cache_path": "v1.0/hi/qrels/qrels.miracl-v1.0-hi-dev.tsv"
-  },
-  "v1.0/fr/corpus/17": {
-    "url": "https://huggingface.co/datasets/miracl/miracl-corpus/resolve/main/miracl-corpus-v1.0-fr/docs-17.jsonl.gz",
-    "size_hint": 61659176,
-    "expected_md5": "245749a12a976b0a11bac0a8fcc61b92",
-    "cache_path": "v1.0/hi/qrels/qrels.miracl-v1.0-hi-dev.tsv"
-  },
-  "v1.0/fr/corpus/18": {
-    "url": "https://huggingface.co/datasets/miracl/miracl-corpus/resolve/main/miracl-corpus-v1.0-fr/docs-18.jsonl.gz",
-    "size_hint": 61297567,
-    "expected_md5": "2f81457bb7058c4708e15d73858dfc86",
-    "cache_path": "v1.0/hi/qrels/qrels.miracl-v1.0-hi-dev.tsv"
-  },
-  "v1.0/fr/corpus/19": {
-    "url": "https://huggingface.co/datasets/miracl/miracl-corpus/resolve/main/miracl-corpus-v1.0-fr/docs-19.jsonl.gz",
-    "size_hint": 62810856,
-    "expected_md5": "96309f23dc95423c831a2ccf30b97ec3",
-    "cache_path": "v1.0/hi/qrels/qrels.miracl-v1.0-hi-dev.tsv"
-  },
-  "v1.0/fr/corpus/1": {
-    "url": "https://huggingface.co/datasets/miracl/miracl-corpus/resolve/main/miracl-corpus-v1.0-fr/docs-1.jsonl.gz",
-    "size_hint": 78469930,
-    "expected_md5": "34262e282c58c31e965d89274df96e40",
-    "cache_path": "v1.0/hi/qrels/qrels.miracl-v1.0-hi-dev.tsv"
-  },
-  "v1.0/fr/corpus/20": {
-    "url": "https://huggingface.co/datasets/miracl/miracl-corpus/resolve/main/miracl-corpus-v1.0-fr/docs-20.jsonl.gz",
-    "size_hint": 62973327,
-    "expected_md5": "db4a22111c1b3dbbbbac2d71531dd631",
-    "cache_path": "v1.0/hi/qrels/qrels.miracl-v1.0-hi-dev.tsv"
-  },
-  "v1.0/fr/corpus/21": {
-    "url": "https://huggingface.co/datasets/miracl/miracl-corpus/resolve/main/miracl-corpus-v1.0-fr/docs-21.jsonl.gz",
-    "size_hint": 61427017,
-    "expected_md5": "f72f7bb7c14ef8a450715f8a952b2816",
-    "cache_path": "v1.0/hi/qrels/qrels.miracl-v1.0-hi-dev.tsv"
-  },
-  "v1.0/fr/corpus/22": {
-    "url": "https://huggingface.co/datasets/miracl/miracl-corpus/resolve/main/miracl-corpus-v1.0-fr/docs-22.jsonl.gz",
-    "size_hint": 58091930,
-    "expected_md5": "666b5e7ddcc0918febb3331a14b3d612",
-    "cache_path": "v1.0/hi/qrels/qrels.miracl-v1.0-hi-dev.tsv"
-  },
-  "v1.0/fr/corpus/23": {
-    "url": "https://huggingface.co/datasets/miracl/miracl-corpus/resolve/main/miracl-corpus-v1.0-fr/docs-23.jsonl.gz",
-    "size_hint": 61344070,
-    "expected_md5": "f9c3316e6407e17206a1eedacc6b776b",
-    "cache_path": "v1.0/hi/qrels/qrels.miracl-v1.0-hi-dev.tsv"
-  },
-  "v1.0/fr/corpus/24": {
-    "url": "https://huggingface.co/datasets/miracl/miracl-corpus/resolve/main/miracl-corpus-v1.0-fr/docs-24.jsonl.gz",
-    "size_hint": 61250359,
-    "expected_md5": "d32c6a0cf9b59bba24774e4fd4f0691e",
-    "cache_path": "v1.0/hi/qrels/qrels.miracl-v1.0-hi-dev.tsv"
-  },
-  "v1.0/fr/corpus/25": {
-    "url": "https://huggingface.co/datasets/miracl/miracl-corpus/resolve/main/miracl-corpus-v1.0-fr/docs-25.jsonl.gz",
-    "size_hint": 56044622,
-    "expected_md5": "a110c2681991390092e2e4920e28abf7",
-    "cache_path": "v1.0/hi/qrels/qrels.miracl-v1.0-hi-dev.tsv"
-  },
-  "v1.0/fr/corpus/26": {
-    "url": "https://huggingface.co/datasets/miracl/miracl-corpus/resolve/main/miracl-corpus-v1.0-fr/docs-26.jsonl.gz",
-    "size_hint": 64189087,
-    "expected_md5": "2eb3482ab52c21ebf16c22184a4816c4",
-    "cache_path": "v1.0/hi/qrels/qrels.miracl-v1.0-hi-dev.tsv"
-  },
-  "v1.0/fr/corpus/27": {
-    "url": "https://huggingface.co/datasets/miracl/miracl-corpus/resolve/main/miracl-corpus-v1.0-fr/docs-27.jsonl.gz",
-    "size_hint": 65662563,
-    "expected_md5": "d2c4f0443b2ccd875b45b5519fa6188c",
-    "cache_path": "v1.0/hi/qrels/qrels.miracl-v1.0-hi-dev.tsv"
-  },
-  "v1.0/fr/corpus/28": {
-    "url": "https://huggingface.co/datasets/miracl/miracl-corpus/resolve/main/miracl-corpus-v1.0-fr/docs-28.jsonl.gz",
-    "size_hint": 65310822,
-    "expected_md5": "5f66fb25b1d295614b8a92c4f9636d05",
-    "cache_path": "v1.0/hi/qrels/qrels.miracl-v1.0-hi-dev.tsv"
-  },
-  "v1.0/fr/corpus/29": {
-    "url": "https://huggingface.co/datasets/miracl/miracl-corpus/resolve/main/miracl-corpus-v1.0-fr/docs-29.jsonl.gz",
-    "size_hint": 18176293,
-    "expected_md5": "1f4c400a40b7020c797f105457e451d2",
-    "cache_path": "v1.0/hi/qrels/qrels.miracl-v1.0-hi-dev.tsv"
-  },
-  "v1.0/fr/corpus/2": {
-    "url": "https://huggingface.co/datasets/miracl/miracl-corpus/resolve/main/miracl-corpus-v1.0-fr/docs-2.jsonl.gz",
-    "size_hint": 70017319,
-    "expected_md5": "a051dc99b9ffb81c1eaf394627064927",
-    "cache_path": "v1.0/hi/qrels/qrels.miracl-v1.0-hi-dev.tsv"
-  },
-  "v1.0/fr/corpus/3": {
-    "url": "https://huggingface.co/datasets/miracl/miracl-corpus/resolve/main/miracl-corpus-v1.0-fr/docs-3.jsonl.gz",
-    "size_hint": 66942793,
-    "expected_md5": "f8a18f6ae5b2ebc58a39791469c38bdd",
-    "cache_path": "v1.0/hi/qrels/qrels.miracl-v1.0-hi-dev.tsv"
-  },
-  "v1.0/fr/corpus/4": {
-    "url": "https://huggingface.co/datasets/miracl/miracl-corpus/resolve/main/miracl-corpus-v1.0-fr/docs-4.jsonl.gz",
-    "size_hint": 59460892,
-    "expected_md5": "5a240afc021ecb5dc27285abe4b6d923",
-    "cache_path": "v1.0/hi/qrels/qrels.miracl-v1.0-hi-dev.tsv"
-  },
-  "v1.0/fr/corpus/5": {
-    "url": "https://huggingface.co/datasets/miracl/miracl-corpus/resolve/main/miracl-corpus-v1.0-fr/docs-5.jsonl.gz",
-    "size_hint": 62629125,
-    "expected_md5": "a03ba537c9d68ecef50aa5a4777407cc",
-    "cache_path": "v1.0/hi/qrels/qrels.miracl-v1.0-hi-dev.tsv"
-  },
-  "v1.0/fr/corpus/6": {
-    "url": "https://huggingface.co/datasets/miracl/miracl-corpus/resolve/main/miracl-corpus-v1.0-fr/docs-6.jsonl.gz",
-    "size_hint": 69205967,
-    "expected_md5": "499367e79f29e565cf9bfcbe3ab2adea",
-    "cache_path": "v1.0/hi/qrels/qrels.miracl-v1.0-hi-dev.tsv"
-  },
-  "v1.0/fr/corpus/7": {
-    "url": "https://huggingface.co/datasets/miracl/miracl-corpus/resolve/main/miracl-corpus-v1.0-fr/docs-7.jsonl.gz",
-    "size_hint": 68194158,
-    "expected_md5": "652114ff90f8cf484c8701e5f8ea5d02",
-    "cache_path": "v1.0/hi/qrels/qrels.miracl-v1.0-hi-dev.tsv"
-  },
-  "v1.0/fr/corpus/8": {
-    "url": "https://huggingface.co/datasets/miracl/miracl-corpus/resolve/main/miracl-corpus-v1.0-fr/docs-8.jsonl.gz",
-    "size_hint": 68757697,
-    "expected_md5": "0d7e5b3231ab67d6026f8237bcf0be0f",
-    "cache_path": "v1.0/hi/qrels/qrels.miracl-v1.0-hi-dev.tsv"
-  },
-  "v1.0/fr/corpus/9": {
-    "url": "https://huggingface.co/datasets/miracl/miracl-corpus/resolve/main/miracl-corpus-v1.0-fr/docs-9.jsonl.gz",
-    "size_hint": 68056019,
-    "expected_md5": "f916ce6802d20b4c3f9905363d3bb31f",
-    "cache_path": "v1.0/hi/qrels/qrels.miracl-v1.0-hi-dev.tsv"
-  },
-  "v1.0/hi/corpus/0": {
-    "url": "https://huggingface.co/datasets/miracl/miracl-corpus/resolve/main/miracl-corpus-v1.0-hi/docs-0.jsonl.gz",
-    "size_hint": 95650487,
-    "expected_md5": "ffefe282e6be09f06a69d2945f402bda",
-    "cache_path": "v1.0/hi/qrels/qrels.miracl-v1.0-hi-dev.tsv"
-  },
-  "v1.0/hi/corpus/1": {
-    "url": "https://huggingface.co/datasets/miracl/miracl-corpus/resolve/main/miracl-corpus-v1.0-hi/docs-1.jsonl.gz",
-    "size_hint": 1161610,
-    "expected_md5": "3fe3f9f265b2f52a25b4a49b80c82cf5",
-    "cache_path": "v1.0/hi/qrels/qrels.miracl-v1.0-hi-dev.tsv"
-  },
-  "v1.0/id/corpus/0": {
-    "url": "https://huggingface.co/datasets/miracl/miracl-corpus/resolve/main/miracl-corpus-v1.0-id/docs-0.jsonl.gz",
-    "size_hint": 68482339,
-    "expected_md5": "e2ff61190833252d531dea1f90d90426",
-    "cache_path": "v1.0/hi/qrels/qrels.miracl-v1.0-hi-dev.tsv"
-  },
-  "v1.0/id/corpus/1": {
-    "url": "https://huggingface.co/datasets/miracl/miracl-corpus/resolve/main/miracl-corpus-v1.0-id/docs-1.jsonl.gz",
-    "size_hint": 39714366,
-    "expected_md5": "ffe27c80bfcb8061954d64282cb0f71c",
-    "cache_path": "v1.0/hi/qrels/qrels.miracl-v1.0-hi-dev.tsv"
-  },
-  "v1.0/id/corpus/2": {
-    "url": "https://huggingface.co/datasets/miracl/miracl-corpus/resolve/main/miracl-corpus-v1.0-id/docs-2.jsonl.gz",
-    "size_hint": 61386913,
-    "expected_md5": "c85ce23396c8c0e61dc11806c32495e2",
-    "cache_path": "v1.0/hi/qrels/qrels.miracl-v1.0-hi-dev.tsv"
-  },
-  "v1.0/ja/corpus/0": {
-    "url": "https://huggingface.co/datasets/miracl/miracl-corpus/resolve/main/miracl-corpus-v1.0-ja/docs-0.jsonl.gz",
-    "size_hint": 87302446,
-    "expected_md5": "f064d7aaea82b1619d1709c36483c461",
-    "cache_path": "v1.0/hi/qrels/qrels.miracl-v1.0-hi-dev.tsv"
-  },
-  "v1.0/ja/corpus/10": {
-    "url": "https://huggingface.co/datasets/miracl/miracl-corpus/resolve/main/miracl-corpus-v1.0-ja/docs-10.jsonl.gz",
-    "size_hint": 74375206,
-    "expected_md5": "651d84515e3f23a7dfebbb9dd1a97e05",
-    "cache_path": "v1.0/hi/qrels/qrels.miracl-v1.0-hi-dev.tsv"
-  },
-  "v1.0/ja/corpus/11": {
-    "url": "https://huggingface.co/datasets/miracl/miracl-corpus/resolve/main/miracl-corpus-v1.0-ja/docs-11.jsonl.gz",
-    "size_hint": 73261365,
-    "expected_md5": "88f8bb6f3a702f0228523a02bc913e55",
-    "cache_path": "v1.0/hi/qrels/qrels.miracl-v1.0-hi-dev.tsv"
-  },
-  "v1.0/ja/corpus/12": {
-    "url": "https://huggingface.co/datasets/miracl/miracl-corpus/resolve/main/miracl-corpus-v1.0-ja/docs-12.jsonl.gz",
-    "size_hint": 71472211,
-    "expected_md5": "2e5156a5f0580f3b2aae763a55d323f3",
-    "cache_path": "v1.0/hi/qrels/qrels.miracl-v1.0-hi-dev.tsv"
-  },
-  "v1.0/ja/corpus/13": {
-    "url": "https://huggingface.co/datasets/miracl/miracl-corpus/resolve/main/miracl-corpus-v1.0-ja/docs-13.jsonl.gz",
-    "size_hint": 64646621,
-    "expected_md5": "3a080cb1f0e82843903c300ea3330eef",
-    "cache_path": "v1.0/hi/qrels/qrels.miracl-v1.0-hi-dev.tsv"
-  },
-  "v1.0/ja/corpus/1": {
-    "url": "https://huggingface.co/datasets/miracl/miracl-corpus/resolve/main/miracl-corpus-v1.0-ja/docs-1.jsonl.gz",
-    "size_hint": 84310580,
-    "expected_md5": "903c2bc115f8ef719b3d0e21c2b13daf",
-    "cache_path": "v1.0/hi/qrels/qrels.miracl-v1.0-hi-dev.tsv"
-  },
-  "v1.0/ja/corpus/2": {
-    "url": "https://huggingface.co/datasets/miracl/miracl-corpus/resolve/main/miracl-corpus-v1.0-ja/docs-2.jsonl.gz",
-    "size_hint": 82263425,
-    "expected_md5": "57245e8a46d1cf289bc5377fd0d54918",
-    "cache_path": "v1.0/hi/qrels/qrels.miracl-v1.0-hi-dev.tsv"
-  },
-  "v1.0/ja/corpus/3": {
-    "url": "https://huggingface.co/datasets/miracl/miracl-corpus/resolve/main/miracl-corpus-v1.0-ja/docs-3.jsonl.gz",
-    "size_hint": 79819291,
-    "expected_md5": "9771ca5370e49dbcae101650293e0cbc",
-    "cache_path": "v1.0/hi/qrels/qrels.miracl-v1.0-hi-dev.tsv"
-  },
-  "v1.0/ja/corpus/4": {
-    "url": "https://huggingface.co/datasets/miracl/miracl-corpus/resolve/main/miracl-corpus-v1.0-ja/docs-4.jsonl.gz",
-    "size_hint": 76369546,
-    "expected_md5": "eb4abc18ea71876d8a974813701e52d2",
-    "cache_path": "v1.0/hi/qrels/qrels.miracl-v1.0-hi-dev.tsv"
-  },
-  "v1.0/ja/corpus/5": {
-    "url": "https://huggingface.co/datasets/miracl/miracl-corpus/resolve/main/miracl-corpus-v1.0-ja/docs-5.jsonl.gz",
-    "size_hint": 73543156,
-    "expected_md5": "aeceab57d0e29f028cdad7724eefae2b",
-    "cache_path": "v1.0/hi/qrels/qrels.miracl-v1.0-hi-dev.tsv"
-  },
-  "v1.0/ja/corpus/6": {
-    "url": "https://huggingface.co/datasets/miracl/miracl-corpus/resolve/main/miracl-corpus-v1.0-ja/docs-6.jsonl.gz",
-    "size_hint": 75527173,
-    "expected_md5": "f2e9f77af251bff8b8dbac3f0972abd9",
-    "cache_path": "v1.0/hi/qrels/qrels.miracl-v1.0-hi-dev.tsv"
-  },
-  "v1.0/ja/corpus/7": {
-    "url": "https://huggingface.co/datasets/miracl/miracl-corpus/resolve/main/miracl-corpus-v1.0-ja/docs-7.jsonl.gz",
-    "size_hint": 75265643,
-    "expected_md5": "81e4e762a82d13fefd8d453846f286ac",
-    "cache_path": "v1.0/hi/qrels/qrels.miracl-v1.0-hi-dev.tsv"
-  },
-  "v1.0/ja/corpus/8": {
-    "url": "https://huggingface.co/datasets/miracl/miracl-corpus/resolve/main/miracl-corpus-v1.0-ja/docs-8.jsonl.gz",
-    "size_hint": 74070028,
-    "expected_md5": "7f008e134c6acbf5ea2aeee2f2b16157",
-    "cache_path": "v1.0/hi/qrels/qrels.miracl-v1.0-hi-dev.tsv"
-  },
-  "v1.0/ja/corpus/9": {
-    "url": "https://huggingface.co/datasets/miracl/miracl-corpus/resolve/main/miracl-corpus-v1.0-ja/docs-9.jsonl.gz",
-    "size_hint": 72893709,
-    "expected_md5": "c354f0d766ff28950b2aea0227141b5c",
-    "cache_path": "v1.0/hi/qrels/qrels.miracl-v1.0-hi-dev.tsv"
-  },
-  "v1.0/ko/corpus/0": {
-    "url": "https://huggingface.co/datasets/miracl/miracl-corpus/resolve/main/miracl-corpus-v1.0-ko/docs-0.jsonl.gz",
-    "size_hint": 87965596,
-    "expected_md5": "dcae1fe2c7c966f4bd92c09aa9fba88f",
-    "cache_path": "v1.0/hi/qrels/qrels.miracl-v1.0-hi-dev.tsv"
-  },
-  "v1.0/ko/corpus/1": {
-    "url": "https://huggingface.co/datasets/miracl/miracl-corpus/resolve/main/miracl-corpus-v1.0-ko/docs-1.jsonl.gz",
-    "size_hint": 75422723,
-    "expected_md5": "8068bb2ca5796bbca7af267527518d86",
-    "cache_path": "v1.0/hi/qrels/qrels.miracl-v1.0-hi-dev.tsv"
-  },
-  "v1.0/ko/corpus/2": {
-    "url": "https://huggingface.co/datasets/miracl/miracl-corpus/resolve/main/miracl-corpus-v1.0-ko/docs-2.jsonl.gz",
-    "size_hint": 62582229,
-    "expected_md5": "ea72e30dd4ed336b37422f559f60d4ed",
-    "cache_path": "v1.0/hi/qrels/qrels.miracl-v1.0-hi-dev.tsv"
-  },
-  "v1.0/ru/corpus/0": {
-    "url": "https://huggingface.co/datasets/miracl/miracl-corpus/resolve/main/miracl-corpus-v1.0-ru/docs-0.jsonl.gz",
-    "size_hint": 100436081,
-    "expected_md5": "4373a43259b241792bcb6e979943db29",
-    "cache_path": "v1.0/hi/qrels/qrels.miracl-v1.0-hi-dev.tsv"
-  },
-  "v1.0/ru/corpus/10": {
-    "url": "https://huggingface.co/datasets/miracl/miracl-corpus/resolve/main/miracl-corpus-v1.0-ru/docs-10.jsonl.gz",
-    "size_hint": 75656001,
-    "expected_md5": "57b0d428b8d0004387eaa507e2336d79",
-    "cache_path": "v1.0/hi/qrels/qrels.miracl-v1.0-hi-dev.tsv"
-  },
-  "v1.0/ru/corpus/11": {
-    "url": "https://huggingface.co/datasets/miracl/miracl-corpus/resolve/main/miracl-corpus-v1.0-ru/docs-11.jsonl.gz",
-    "size_hint": 78271034,
-    "expected_md5": "da7c457c057cb525ce57980a7dde0989",
-    "cache_path": "v1.0/hi/qrels/qrels.miracl-v1.0-hi-dev.tsv"
-  },
-  "v1.0/ru/corpus/12": {
-    "url": "https://huggingface.co/datasets/miracl/miracl-corpus/resolve/main/miracl-corpus-v1.0-ru/docs-12.jsonl.gz",
-    "size_hint": 76539873,
-    "expected_md5": "ae23ce2efd5216008d5bd4d353b844ac",
-    "cache_path": "v1.0/hi/qrels/qrels.miracl-v1.0-hi-dev.tsv"
-  },
-  "v1.0/ru/corpus/13": {
-    "url": "https://huggingface.co/datasets/miracl/miracl-corpus/resolve/main/miracl-corpus-v1.0-ru/docs-13.jsonl.gz",
-    "size_hint": 78171375,
-    "expected_md5": "6edf74f3a33c6de035881ad70bb98cb8",
-    "cache_path": "v1.0/hi/qrels/qrels.miracl-v1.0-hi-dev.tsv"
-  },
-  "v1.0/ru/corpus/14": {
-    "url": "https://huggingface.co/datasets/miracl/miracl-corpus/resolve/main/miracl-corpus-v1.0-ru/docs-14.jsonl.gz",
-    "size_hint": 78271662,
-    "expected_md5": "ec732d5a4a36a0cee67f631f9b7ca976",
-    "cache_path": "v1.0/hi/qrels/qrels.miracl-v1.0-hi-dev.tsv"
-  },
-  "v1.0/ru/corpus/15": {
-    "url": "https://huggingface.co/datasets/miracl/miracl-corpus/resolve/main/miracl-corpus-v1.0-ru/docs-15.jsonl.gz",
-    "size_hint": 79432861,
-    "expected_md5": "117e3c9b6c2538144717a22319c8c701",
-    "cache_path": "v1.0/hi/qrels/qrels.miracl-v1.0-hi-dev.tsv"
-  },
-  "v1.0/ru/corpus/16": {
-    "url": "https://huggingface.co/datasets/miracl/miracl-corpus/resolve/main/miracl-corpus-v1.0-ru/docs-16.jsonl.gz",
-    "size_hint": 81415343,
-    "expected_md5": "cae1d225074503572b377254d74f90c3",
-    "cache_path": "v1.0/hi/qrels/qrels.miracl-v1.0-hi-dev.tsv"
-  },
-  "v1.0/ru/corpus/17": {
-    "url": "https://huggingface.co/datasets/miracl/miracl-corpus/resolve/main/miracl-corpus-v1.0-ru/docs-17.jsonl.gz",
-    "size_hint": 81955644,
-    "expected_md5": "e7468fe6203f581175c2527bdc6eb5ed",
-    "cache_path": "v1.0/hi/qrels/qrels.miracl-v1.0-hi-dev.tsv"
-  },
-  "v1.0/ru/corpus/18": {
-    "url": "https://huggingface.co/datasets/miracl/miracl-corpus/resolve/main/miracl-corpus-v1.0-ru/docs-18.jsonl.gz",
-    "size_hint": 81041807,
-    "expected_md5": "c6caaa99bf8c2746a88d5f2d0dae6a49",
-    "cache_path": "v1.0/hi/qrels/qrels.miracl-v1.0-hi-dev.tsv"
-  },
-  "v1.0/ru/corpus/19": {
-    "url": "https://huggingface.co/datasets/miracl/miracl-corpus/resolve/main/miracl-corpus-v1.0-ru/docs-19.jsonl.gz",
-    "size_hint": 6749385,
-    "expected_md5": "4ddfc2b723b470597caa1a8543d5ee9f",
-    "cache_path": "v1.0/hi/qrels/qrels.miracl-v1.0-hi-dev.tsv"
-  },
-  "v1.0/ru/corpus/1": {
-    "url": "https://huggingface.co/datasets/miracl/miracl-corpus/resolve/main/miracl-corpus-v1.0-ru/docs-1.jsonl.gz",
-    "size_hint": 98036311,
-    "expected_md5": "5283c42d6542e5c8dc2c1be5789f0b7a",
-    "cache_path": "v1.0/hi/qrels/qrels.miracl-v1.0-hi-dev.tsv"
-  },
-  "v1.0/ru/corpus/2": {
-    "url": "https://huggingface.co/datasets/miracl/miracl-corpus/resolve/main/miracl-corpus-v1.0-ru/docs-2.jsonl.gz",
-    "size_hint": 90050391,
-    "expected_md5": "e2a7250e04a82f5f257b48d3950410c7",
-    "cache_path": "v1.0/hi/qrels/qrels.miracl-v1.0-hi-dev.tsv"
-  },
-  "v1.0/ru/corpus/3": {
-    "url": "https://huggingface.co/datasets/miracl/miracl-corpus/resolve/main/miracl-corpus-v1.0-ru/docs-3.jsonl.gz",
-    "size_hint": 89443294,
-    "expected_md5": "e0c6f72fbbb5ebb418387b9c9a22696f",
-    "cache_path": "v1.0/hi/qrels/qrels.miracl-v1.0-hi-dev.tsv"
-  },
-  "v1.0/ru/corpus/4": {
-    "url": "https://huggingface.co/datasets/miracl/miracl-corpus/resolve/main/miracl-corpus-v1.0-ru/docs-4.jsonl.gz",
-    "size_hint": 82032411,
-    "expected_md5": "0b351f8491f1e8a68db00bd56de41862",
-    "cache_path": "v1.0/hi/qrels/qrels.miracl-v1.0-hi-dev.tsv"
-  },
-  "v1.0/ru/corpus/5": {
-    "url": "https://huggingface.co/datasets/miracl/miracl-corpus/resolve/main/miracl-corpus-v1.0-ru/docs-5.jsonl.gz",
-    "size_hint": 88457515,
-    "expected_md5": "fe82dd5ec8fede641829e8acb71da04a",
-    "cache_path": "v1.0/hi/qrels/qrels.miracl-v1.0-hi-dev.tsv"
-  },
-  "v1.0/ru/corpus/6": {
-    "url": "https://huggingface.co/datasets/miracl/miracl-corpus/resolve/main/miracl-corpus-v1.0-ru/docs-6.jsonl.gz",
-    "size_hint": 81102964,
-    "expected_md5": "081133522ff711ed40ae47c8fd3c56e2",
-    "cache_path": "v1.0/hi/qrels/qrels.miracl-v1.0-hi-dev.tsv"
-  },
-  "v1.0/ru/corpus/7": {
-    "url": "https://huggingface.co/datasets/miracl/miracl-corpus/resolve/main/miracl-corpus-v1.0-ru/docs-7.jsonl.gz",
-    "size_hint": 80229752,
-    "expected_md5": "9c1297361dce8919649a09f7c72d49bb",
-    "cache_path": "v1.0/hi/qrels/qrels.miracl-v1.0-hi-dev.tsv"
-  },
-  "v1.0/ru/corpus/8": {
-    "url": "https://huggingface.co/datasets/miracl/miracl-corpus/resolve/main/miracl-corpus-v1.0-ru/docs-8.jsonl.gz",
-    "size_hint": 74478227,
-    "expected_md5": "e488d2d37394edf07cee425dc758c11a",
-    "cache_path": "v1.0/hi/qrels/qrels.miracl-v1.0-hi-dev.tsv"
-  },
-  "v1.0/ru/corpus/9": {
-    "url": "https://huggingface.co/datasets/miracl/miracl-corpus/resolve/main/miracl-corpus-v1.0-ru/docs-9.jsonl.gz",
-    "size_hint": 73515957,
-    "expected_md5": "51b4da27835ca5febda7848d6754ecac",
-    "cache_path": "v1.0/hi/qrels/qrels.miracl-v1.0-hi-dev.tsv"
-  },
-  "v1.0/sw/corpus/0": {
-    "url": "https://huggingface.co/datasets/miracl/miracl-corpus/resolve/main/miracl-corpus-v1.0-sw/docs-0.jsonl.gz",
-    "size_hint": 10199394,
-    "expected_md5": "afdb146539d0f488f14c2833e14df799",
-    "cache_path": "v1.0/hi/qrels/qrels.miracl-v1.0-hi-dev.tsv"
-  },
-  "v1.0/te/corpus/0": {
-    "url": "https://huggingface.co/datasets/miracl/miracl-corpus/resolve/main/miracl-corpus-v1.0-te/docs-0.jsonl.gz",
-    "size_hint": 68858140,
-    "expected_md5": "7b1067004a12a018eb4ca9e7e7655600",
-    "cache_path": "v1.0/hi/qrels/qrels.miracl-v1.0-hi-dev.tsv"
-  },
-  "v1.0/te/corpus/1": {
-    "url": "https://huggingface.co/datasets/miracl/miracl-corpus/resolve/main/miracl-corpus-v1.0-te/docs-1.jsonl.gz",
-    "size_hint": 3454223,
-    "expected_md5": "703a0ac0d66c6fa6b684df9d7d6afd20",
-    "cache_path": "v1.0/hi/qrels/qrels.miracl-v1.0-hi-dev.tsv"
-  },
-  "v1.0/th/corpus/0": {
-    "url": "https://huggingface.co/datasets/miracl/miracl-corpus/resolve/main/miracl-corpus-v1.0-th/docs-0.jsonl.gz",
-    "size_hint": 101610412,
-    "expected_md5": "060bf4cb7fa0127a571023709f117554",
-    "cache_path": "v1.0/hi/qrels/qrels.miracl-v1.0-hi-dev.tsv"
-  },
-  "v1.0/th/corpus/1": {
-    "url": "https://huggingface.co/datasets/miracl/miracl-corpus/resolve/main/miracl-corpus-v1.0-th/docs-1.jsonl.gz",
-    "size_hint": 8027002,
-    "expected_md5": "2e05644bee9ab5da8f7f7177f0c7bafc",
-    "cache_path": "v1.0/hi/qrels/qrels.miracl-v1.0-hi-dev.tsv"
-  },
-  "v1.0/zh/corpus/0": {
-    "url": "https://huggingface.co/datasets/miracl/miracl-corpus/resolve/main/miracl-corpus-v1.0-zh/docs-0.jsonl.gz",
-    "size_hint": 97061486,
-    "expected_md5": "68248e7866b0571e750140a4baf31ad8",
-    "cache_path": "v1.0/hi/qrels/qrels.miracl-v1.0-hi-dev.tsv"
-  },
-  "v1.0/zh/corpus/1": {
-    "url": "https://huggingface.co/datasets/miracl/miracl-corpus/resolve/main/miracl-corpus-v1.0-zh/docs-1.jsonl.gz",
-    "size_hint": 85538355,
-    "expected_md5": "c3bc8bd34a53d9589c29f580b94c2d17",
-    "cache_path": "v1.0/hi/qrels/qrels.miracl-v1.0-hi-dev.tsv"
-  },
-  "v1.0/zh/corpus/2": {
-    "url": "https://huggingface.co/datasets/miracl/miracl-corpus/resolve/main/miracl-corpus-v1.0-zh/docs-2.jsonl.gz",
-    "size_hint": 80287705,
-    "expected_md5": "eefbf18d0e8edcee9db00a748ce08f86",
-    "cache_path": "v1.0/hi/qrels/qrels.miracl-v1.0-hi-dev.tsv"
-  },
-  "v1.0/zh/corpus/3": {
-    "url": "https://huggingface.co/datasets/miracl/miracl-corpus/resolve/main/miracl-corpus-v1.0-zh/docs-3.jsonl.gz",
-    "size_hint": 76098139,
-    "expected_md5": "cc7924a7bacc7abd0974fd07168064d1",
-    "cache_path": "v1.0/hi/qrels/qrels.miracl-v1.0-hi-dev.tsv"
-  },
-  "v1.0/zh/corpus/4": {
-    "url": "https://huggingface.co/datasets/miracl/miracl-corpus/resolve/main/miracl-corpus-v1.0-zh/docs-4.jsonl.gz",
-    "size_hint": 60594024,
-    "expected_md5": "18879a45e3b27f0b0b588e68a697e282",
-    "cache_path": "v1.0/hi/qrels/qrels.miracl-v1.0-hi-dev.tsv"
-  },
-  "v1.0/zh/corpus/5": {
-    "url": "https://huggingface.co/datasets/miracl/miracl-corpus/resolve/main/miracl-corpus-v1.0-zh/docs-5.jsonl.gz",
-    "size_hint": 50492481,
-    "expected_md5": "be7e9f9b61c23306e6feedb2e26aab20",
-    "cache_path": "v1.0/hi/qrels/qrels.miracl-v1.0-hi-dev.tsv"
-  },
-  "v1.0/zh/corpus/6": {
-    "url": "https://huggingface.co/datasets/miracl/miracl-corpus/resolve/main/miracl-corpus-v1.0-zh/docs-6.jsonl.gz",
-    "size_hint": 76002940,
-    "expected_md5": "6a6359359436b4f89c5be50d856e625d",
-    "cache_path": "v1.0/hi/qrels/qrels.miracl-v1.0-hi-dev.tsv"
-  },
-  "v1.0/zh/corpus/7": {
-    "url": "https://huggingface.co/datasets/miracl/miracl-corpus/resolve/main/miracl-corpus-v1.0-zh/docs-7.jsonl.gz",
-    "size_hint": 71709349,
-    "expected_md5": "06aa37a25a84c6830ae5fb57ff877b05",
-    "cache_path": "v1.0/hi/qrels/qrels.miracl-v1.0-hi-dev.tsv"
-  },
-  "v1.0/zh/corpus/8": {
-    "url": "https://huggingface.co/datasets/miracl/miracl-corpus/resolve/main/miracl-corpus-v1.0-zh/docs-8.jsonl.gz",
-    "size_hint": 72069621,
-    "expected_md5": "3ec702e19ef98ed6c9f639c936e293cd",
-    "cache_path": "v1.0/hi/qrels/qrels.miracl-v1.0-hi-dev.tsv"
-  },
-  "v1.0/zh/corpus/9": {
-    "url": "https://huggingface.co/datasets/miracl/miracl-corpus/resolve/main/miracl-corpus-v1.0-zh/docs-9.jsonl.gz",
-    "size_hint": 63401726,
-    "expected_md5": "841c4f70b603aee993451b3b75ab5236",
-    "cache_path": "v1.0/hi/qrels/qrels.miracl-v1.0-hi-dev.tsv"
-  }
-},
-
-"mmarco": {
-  "zh/docs": {
-    "url": "https://huggingface.co/datasets/unicamp-dl/mmarco/resolve/main/data/helsinki/collections/chinese_collection.tsv",
-    "expected_md5": "d5672e88206038d8a3d261987b3bd788",
-    "size_hint": 2227628877,
-    "cache_path": "chinese_collection.tsv"
-  },
-  "zh/queries/dev": {
-    "url": "https://macavaney.us/files/mmarco/83820cac1d3e27a7c911d5116ebce558",
-    "expected_md5": "83820cac1d3e27a7c911d5116ebce558",
-    "size_hint": 4404468,
-    "cache_path": "chinese_queries.dev.tsv"
-  },
-  "zh/queries/dev/v1.1": {
-    "url": "https://huggingface.co/datasets/unicamp-dl/mmarco/resolve/main/data/helsinki/queries/dev/chinese_queries.dev.tsv",
-    "expected_md5": "9ea0d3e92aaf87d65c07c297893d0ff6",
-    "size_hint": 4410653,
-    "cache_path": "chinese_queries.dev.v1.1.tsv"
-  },
-  "zh/scoreddocs/dev/v1.1": {
-    "url": "https://huggingface.co/datasets/unicamp-dl/mmarco/resolve/main/data/helsinki/runs/run.bm25_chinese-trec.txt",
-    "expected_md5": "36655599b6d0d0ae95dd49baa2e15acc",
-    "size_hint": 41505364,
-    "cache_path": "run.bm25_chinese-trec.txt"
-  },
-  "zh/queries/train": {
-    "url": "https://huggingface.co/datasets/unicamp-dl/mmarco/resolve/main/data/helsinki/queries/train/chinese_queries.train.tsv",
-    "expected_md5": "21649d058877379bc8184923ab8ec408",
-    "size_hint": 35231242,
-    "cache_path": "chinese_queries.train.tsv"
-  },
-  "fr/docs": {
-    "url": "https://huggingface.co/datasets/unicamp-dl/mmarco/resolve/main/data/helsinki/collections/french_collection.tsv",
-    "expected_md5": "941a8e717efb1ab74b9017976c08f73a",
-    "size_hint": 3469351128,
-    "cache_path": "french_collection.tsv"
-  },
-  "fr/queries/dev": {
-    "url": "https://huggingface.co/datasets/unicamp-dl/mmarco/resolve/main/data/helsinki/queries/dev/french_queries.dev.tsv",
-    "expected_md5": "a86c46314a0abfb090c542e672bb66e2",
-    "size_hint": 5523530,
-    "cache_path": "french_queries.dev.tsv"
-  },
-  "fr/scoreddocs/dev": {
-    "url": "https://huggingface.co/datasets/unicamp-dl/mmarco/resolve/main/data/helsinki/runs/run.bm25_french-trec.txt",
-    "expected_md5": "44df2483ab31dd269f99e0f2e925df29",
-    "size_hint": 272726176,
-    "cache_path": "run.bm25_french-trec.txt"
-  },
-  "fr/queries/train": {
-    "url": "https://huggingface.co/datasets/unicamp-dl/mmarco/resolve/main/data/helsinki/queries/train/french_queries.train.tsv",
-    "expected_md5": "4c9f45b9c7497d6efb44e593d2f5af4d",
-    "size_hint": 43700586,
-    "cache_path": "french_queries.train.tsv"
-  },
-  "de/docs": {
-    "url": "https://huggingface.co/datasets/unicamp-dl/mmarco/resolve/main/data/helsinki/collections/german_collection.tsv",
-    "expected_md5": "b0d40bb296c3ec903926243e8397560e",
-    "size_hint": 3417960916,
-    "cache_path": "german_collection.tsv"
-  },
-  "de/queries/dev": {
-    "url": "https://huggingface.co/datasets/unicamp-dl/mmarco/resolve/main/data/helsinki/queries/dev/german_queries.dev.tsv",
-    "expected_md5": "8d6383b34cd332f5f21c70c3e6a97579",
-    "size_hint": 5039578,
-    "cache_path": "german_queries.dev.tsv"
-  },
-  "de/scoreddocs/dev": {
-    "url": "https://huggingface.co/datasets/unicamp-dl/mmarco/resolve/main/data/helsinki/runs/run.bm25_german-trec.txt",
-    "expected_md5": "2e9fd71f8bb9770ef86971cacf7e9119",
-    "size_hint": 264681166,
-    "cache_path": "run.bm25_german-trec.txt"
-  },
-  "de/queries/train": {
-    "url": "https://huggingface.co/datasets/unicamp-dl/mmarco/resolve/main/data/helsinki/queries/train/german_queries.train.tsv",
-    "expected_md5": "711b9e9c2163fe07468d6303bbf038f8",
-    "size_hint": 39894960,
-    "cache_path": "german_queries.train.tsv"
-  },
-  "id/docs": {
-    "url": "https://huggingface.co/datasets/unicamp-dl/mmarco/resolve/main/data/helsinki/collections/indonesian_collection.tsv",
-    "expected_md5": "5e9fd243bfcf160a1177c898796ae53e",
-    "size_hint": 3118483579,
-    "cache_path": "indonesian_collection.tsv"
-  },
-  "id/queries/dev": {
-    "url": "https://huggingface.co/datasets/unicamp-dl/mmarco/resolve/main/data/helsinki/queries/dev/indonesian_queries.dev.tsv",
-    "expected_md5": "3d5f2261edb985d4fe052ed9e379a42a",
-    "size_hint": 4693330,
-    "cache_path": "indonesian_queries.dev.tsv"
-  },
-  "id/scoreddocs/dev": {
-    "url": "https://huggingface.co/datasets/unicamp-dl/mmarco/resolve/main/data/helsinki/runs/run.bm25_indonesian-trec.txt",
-    "expected_md5": "4c8b58801af5d691f489b3bb4765ec79",
-    "size_hint": 275468922,
-    "cache_path": "run.bm25_indonesian-trec.txt"
-  },
-  "id/queries/train": {
-    "url": "https://huggingface.co/datasets/unicamp-dl/mmarco/resolve/main/data/helsinki/queries/train/indonesian_queries.train.tsv",
-    "expected_md5": "e74bc49a64adf32d105eeace23dc1a58",
-    "size_hint": 37170090,
-    "cache_path": "indonesian_queries.train.tsv"
-  },
-  "it/docs": {
-    "url": "https://huggingface.co/datasets/unicamp-dl/mmarco/resolve/main/data/helsinki/collections/italian_collection.tsv",
-    "expected_md5": "c87e107fdd99f78a8789c984c96f3e46",
-    "size_hint": 3318354977,
-    "cache_path": "italian_collection.tsv"
-  },
-  "it/queries/dev": {
-    "url": "https://huggingface.co/datasets/unicamp-dl/mmarco/resolve/main/data/helsinki/queries/dev/italian_queries.dev.tsv",
-    "expected_md5": "d9df4b10d892288c81611e7ed74e1549",
-    "size_hint": 5707295,
-    "cache_path": "italian_queries.dev.tsv"
-  },
-  "it/scoreddocs/dev": {
-    "url": "https://huggingface.co/datasets/unicamp-dl/mmarco/resolve/main/data/helsinki/runs/run.bm25_italian-trec.txt",
-    "expected_md5": "b1635aa57fb329b441cab2bda35c6883",
-    "size_hint": 280099315,
-    "cache_path": "run.bm25_italian-trec.txt"
-  },
-  "it/queries/train": {
-    "url": "https://huggingface.co/datasets/unicamp-dl/mmarco/resolve/main/data/helsinki/queries/train/italian_queries.train.tsv",
-    "expected_md5": "2aa7e48decfbfbaa327aa01f0d16bc3f",
-    "size_hint": 45148915,
-    "cache_path": "italian_queries.train.tsv"
-  },
-  "ru/docs": {
-    "url": "https://huggingface.co/datasets/unicamp-dl/mmarco/resolve/main/data/helsinki/collections/russian_collection.tsv",
-    "expected_md5": "27f64ca50b1862d285c53a1bcdc26793",
-    "size_hint": 5500129241,
-    "cache_path": "russian_collection.tsv"
-  },
-  "ru/queries/dev": {
-    "url": "https://huggingface.co/datasets/unicamp-dl/mmarco/resolve/main/data/helsinki/queries/dev/russian_queries.dev.tsv",
-    "expected_md5": "4d803553d69f967764360570c3e66c84",
-    "size_hint": 8539431,
-    "cache_path": "russian_queries.dev.tsv"
-  },
-  "ru/scoreddocs/dev": {
-    "url": "https://huggingface.co/datasets/unicamp-dl/mmarco/resolve/main/data/helsinki/runs/run.bm25_russian-trec.txt",
-    "expected_md5": "1f8daf67b9624146dbe5a392000f78f3",
-    "size_hint": 279699867,
-    "cache_path": "run.bm25_russian-trec.txt"
-  },
-  "ru/queries/train": {
-    "url": "https://huggingface.co/datasets/unicamp-dl/mmarco/resolve/main/data/helsinki/queries/train/russian_queries.train.tsv",
-    "expected_md5": "e4c09d563124569a632780c3ed1179b2",
-    "size_hint": 67849583,
-    "cache_path": "russian_queries.train.tsv"
-  },
-  "es/docs": {
-    "url": "https://huggingface.co/datasets/unicamp-dl/mmarco/resolve/main/data/helsinki/collections/spanish_collection.tsv",
-    "expected_md5": "c82d3e5998f4cefb5a730a337680fac0",
-    "size_hint": 3382637867,
-    "cache_path": "spanish_collection.tsv"
-  },
-  "es/queries/dev": {
-    "url": "https://huggingface.co/datasets/unicamp-dl/mmarco/resolve/main/data/helsinki/queries/dev/spanish_queries.dev.tsv",
-    "expected_md5": "1359d9516bf5dd9bf732012a25e7f536",
-    "size_hint": 5294892,
-    "cache_path": "spanish_queries.dev.tsv"
-  },
-  "es/scoreddocs/dev": {
-    "url": "https://huggingface.co/datasets/unicamp-dl/mmarco/resolve/main/data/helsinki/runs/run.bm25_spanish-trec.txt",
-    "expected_md5": "fe545532f65b952d538ac6bda169c196",
-    "size_hint": 272702362,
-    "cache_path": "run.bm25_spanish-trec.txt"
-  },
-  "es/queries/train": {
-    "url": "https://huggingface.co/datasets/unicamp-dl/mmarco/resolve/main/data/helsinki/queries/train/spanish_queries.train.tsv",
-    "expected_md5": "676e7011d020383422556d2c4b39b67d",
-    "size_hint": 41890459,
-    "cache_path": "spanish_queries.train.tsv"
-  },
-  "pt/docs": {
-    "url": "https://huggingface.co/datasets/unicamp-dl/mmarco/resolve/main/data/helsinki/collections/portuguese_collection.tsv",
-    "expected_md5": "77260081f0332befa6aa3e6c922b8fb9",
-    "size_hint": 3182982454,
-    "cache_path": "portuguese_collection.tsv"
-  },
-  "pt/queries/dev": {
-    "url": "https://macavaney.us/files/mmarco/262ce189e3d57059b2795c16db44bb81",
-    "expected_md5": "262ce189e3d57059b2795c16db44bb81",
-    "size_hint": 4962136,
-    "cache_path": "portuguese_queries.dev.tsv"
-  },
-  "pt/queries/train": {
-    "url": "https://macavaney.us/files/mmarco/df2ed4ef0bdb93405ba276a92530fc03",
-    "expected_md5": "df2ed4ef0bdb93405ba276a92530fc03",
-    "size_hint": 39231205,
-    "cache_path": "portuguese_queries.train.tsv"
-  },
-  "pt/queries/dev/v1.1": {
-    "url": "https://huggingface.co/datasets/unicamp-dl/mmarco/resolve/main/data/helsinki/queries/dev/portuguese_queries.dev.tsv",
-    "expected_md5": "4210db124ff1e3b7c803b9cb666c5e44",
-    "size_hint": 4958298,
-    "cache_path": "portuguese_queries.dev.v1.1.tsv"
-  },
-  "pt/scoreddocs/dev/v1.1": {
-    "url": "https://huggingface.co/datasets/unicamp-dl/mmarco/resolve/main/data/helsinki/runs/run.bm25_portuguese-trec.txt",
-    "expected_md5": "8f8e6ecd4761bd2355f126ab289f57ca",
-    "size_hint": 280708499,
-    "cache_path": "run.bm25_portuguese-trec.txt"
-  },
-  "pt/queries/train/v1.1": {
-    "url": "https://huggingface.co/datasets/unicamp-dl/mmarco/resolve/main/data/helsinki/queries/train/portuguese_queries.train.tsv",
-    "expected_md5": "c253c476ff1ad1d51bae169cea180acd",
-    "size_hint": 39210147,
-    "cache_path": "portuguese_queries.train.v1.1.tsv"
-  },
-  "train/triples": {
-    "url": "https://huggingface.co/datasets/unicamp-dl/mmarco/resolve/main/data/triples.train.ids.small.tsv",
-    "expected_md5": "cc7865df9f2345132dea1c0746a4699c",
-    "size_hint": 905211990,
-    "cache_path": "triples.train.ids.small.tsv"
-  },
-  "dev/qrels": {
-    "url": "https://huggingface.co/datasets/unicamp-dl/mmarco/resolve/main/data/qrels.dev.tsv",
-    "expected_md5": "9157ccaeaa8227f91722ba5770787b16",
-    "size_hint": 1201626,
-    "cache_path": "qrels.dev.tsv"
-  },
-  "dev/qrels-small": {
-    "url": "https://huggingface.co/datasets/unicamp-dl/mmarco/resolve/main/data/qrels.dev.small.tsv",
-    "expected_md5": "38a80559a561707ac2ec0f150ecd1e8a",
-    "size_hint": 143300,
-    "cache_path": "qrels.dev.small.tsv"
-  },
-
-  "v2/ar/docs": {
-    "url": "https://huggingface.co/datasets/unicamp-dl/mmarco/resolve/main/data/google/collections/arabic_collection.tsv",
-    "expected_md5": "b73406ce3a3d31edea240603d031be7a",
-    "size_hint": 4664307196,
-    "cache_path": "v2/arabic_collection.tsv"
-  },
-  "v2/zh/docs": {
-    "url": "https://huggingface.co/datasets/unicamp-dl/mmarco/resolve/main/data/google/collections/chinese_collection.tsv",
-    "expected_md5": "d176049b56f65bd49248003b9ea8b2b0",
-    "size_hint": 2720255044,
-    "cache_path": "v2/chinese_collection.tsv"
-  },
-  "v2/dt/docs": {
-    "url": "https://huggingface.co/datasets/unicamp-dl/mmarco/resolve/main/data/google/collections/dutch_collection.tsv",
-    "expected_md5": "4a29599f160d0a696c7c3d3010da1912",
-    "size_hint": 3362632528,
-    "cache_path": "v2/dutch_collection.tsv"
-  },
-  "v2/fr/docs": {
-    "url": "https://huggingface.co/datasets/unicamp-dl/mmarco/resolve/main/data/google/collections/french_collection.tsv",
-    "expected_md5": "44fd86303b47d2c8c2f9f547cd67686f",
-    "size_hint": 3656218984,
-    "cache_path": "v2/french_collection.tsv"
-  },
-  "v2/de/docs": {
-    "url": "https://huggingface.co/datasets/unicamp-dl/mmarco/resolve/main/data/google/collections/german_collection.tsv",
-    "expected_md5": "dfedd22fef7e7e44966994e06cd7ec57",
-    "size_hint": 3488187566,
-    "cache_path": "v2/german_collection.tsv"
-  },
-  "v2/hi/docs": {
-    "url": "https://huggingface.co/datasets/unicamp-dl/mmarco/resolve/main/data/google/collections/hindi_collection.tsv",
-    "expected_md5": "4551a71b468cc109b1f985f6b1c3afe0",
-    "size_hint": 7649320531,
-    "cache_path": "v2/hindi_collection.tsv"
-  },
-  "v2/id/docs": {
-    "url": "https://huggingface.co/datasets/unicamp-dl/mmarco/resolve/main/data/google/collections/indonesian_collection.tsv",
-    "expected_md5": "d1ba5ff9788f9b11b497e3f75749409c",
-    "size_hint": 3297783371,
-    "cache_path": "v2/indonesian_collection.tsv"
-  },
-  "v2/it/docs": {
-    "url": "https://huggingface.co/datasets/unicamp-dl/mmarco/resolve/main/data/google/collections/italian_collection.tsv",
-    "expected_md5": "9c3aa4c4342074e8d37d75c9ffe5f22e",
-    "size_hint": 3444092853,
-    "cache_path": "v2/italian_collection.tsv"
-  },
-  "v2/ja/docs": {
-    "url": "https://huggingface.co/datasets/unicamp-dl/mmarco/resolve/main/data/google/collections/japanese_collection.tsv",
-    "expected_md5": "85614bd4dac3aa221c0b657d5cc71695",
-    "size_hint": 3924982422,
-    "cache_path": "v2/japanese_collection.tsv"
-  },
-  "v2/pt/docs": {
-    "url": "https://huggingface.co/datasets/unicamp-dl/mmarco/resolve/main/data/google/collections/portuguese_collection.tsv",
-    "expected_md5": "dde80fa2cc5782cae4c40d1127e51958",
-    "size_hint": 3431011785,
-    "cache_path": "v2/portuguese_collection.tsv"
-  },
-  "v2/ru/docs": {
-    "url": "https://huggingface.co/datasets/unicamp-dl/mmarco/resolve/main/data/google/collections/russian_collection.tsv",
-    "expected_md5": "9a0cef71748039a6112b0775592eb84d",
-    "size_hint": 5769514997,
-    "cache_path": "v2/russian_collection.tsv"
-  },
-  "v2/es/docs": {
-    "url": "https://huggingface.co/datasets/unicamp-dl/mmarco/resolve/main/data/google/collections/spanish_collection.tsv",
-    "expected_md5": "a9eac6b39239121795171da8c86db932",
-    "size_hint": 3571559558,
-    "cache_path": "v2/spanish_collection.tsv"
-  },
-  "v2/vi/docs": {
-    "url": "https://huggingface.co/datasets/unicamp-dl/mmarco/resolve/main/data/google/collections/vietnamese_collection.tsv",
-    "expected_md5": "dd68020237857a508e7abe2250dad28b",
-    "size_hint": 4140054533,
-    "cache_path": "v2/vietnamese_collection.tsv"
-  },
-  "v2/ar/scoreddocs/dev": {
-    "url": "https://huggingface.co/datasets/unicamp-dl/mmarco/resolve/main/data/google/runs/run.bm25_arabic-msmarco.txt",
-    "expected_md5": "fc130f6ba64e7d0029c7697525ab728c",
-    "size_hint": 130628203,
-    "cache_path": "v2/run.bm25_arabic-msmarco.txt"
-  },
-  "v2/zh/scoreddocs/dev": {
-    "url": "https://huggingface.co/datasets/unicamp-dl/mmarco/resolve/main/data/google/runs/run.bm25_chinese-msmarco.txt",
-    "expected_md5": "cad0177b9211526795630801ec219a36",
-    "size_hint": 133131838,
-    "cache_path": "v2/run.bm25_chinese-msmarco.txt"
-  },
-  "v2/dt/scoreddocs/dev": {
-    "url": "https://huggingface.co/datasets/unicamp-dl/mmarco/resolve/main/data/google/runs/run.bm25_dutch-msmarco.txt",
-    "expected_md5": "4263908d9dfcdcd9ddb681cb529ca794",
-    "size_hint": 126028515,
-    "cache_path": "v2/run.bm25_dutch-msmarco.txt"
-  },
-  "v2/fr/scoreddocs/dev": {
-    "url": "https://huggingface.co/datasets/unicamp-dl/mmarco/resolve/main/data/google/runs/run.bm25_french-msmarco.txt",
-    "expected_md5": "12d5e2d412905dbfa0c188a7c01e2a6a",
-    "size_hint": 130311130,
-    "cache_path": "v2/run.bm25_french-msmarco.txt"
-  },
-  "v2/de/scoreddocs/dev": {
-    "url": "https://huggingface.co/datasets/unicamp-dl/mmarco/resolve/main/data/google/runs/run.bm25_german-msmarco.txt",
-    "expected_md5": "2a7ac8fc322c2ee9f0869f3de055d832",
-    "size_hint": 125641364,
-    "cache_path": "v2/run.bm25_german-msmarco.txt"
-  },
-  "v2/hi/scoreddocs/dev": {
-    "url": "https://huggingface.co/datasets/unicamp-dl/mmarco/resolve/main/data/google/runs/run.bm25_hindi-msmarco.txt",
-    "expected_md5": "befe2edc072bba1fe02dae27dd91b586",
-    "size_hint": 132794501,
-    "cache_path": "v2/run.bm25_hindi-msmarco.txt"
-  },
-  "v2/id/scoreddocs/dev": {
-    "url": "https://huggingface.co/datasets/unicamp-dl/mmarco/resolve/main/data/google/runs/run.bm25_indonesian-msmarco.txt",
-    "expected_md5": "50da2b41f7286152aef97279f4a604e6",
-    "size_hint": 129538847,
-    "cache_path": "v2/run.bm25_indonesian-msmarco.txt"
-  },
-  "v2/it/scoreddocs/dev": {
-    "url": "https://huggingface.co/datasets/unicamp-dl/mmarco/resolve/main/data/google/runs/run.bm25_italian-msmarco.txt",
-    "expected_md5": "966ed936d26b0bf54feb4ccd83a8757c",
-    "size_hint": 132615737,
-    "cache_path": "v2/run.bm25_italian-msmarco.txt"
-  },
-  "v2/ja/scoreddocs/dev": {
-    "url": "https://huggingface.co/datasets/unicamp-dl/mmarco/resolve/main/data/google/runs/run.bm25_japanese-msmarco.txt",
-    "expected_md5": "a3908dd2cec7c1d66008eab3b455b4d6",
-    "size_hint": 130027238,
-    "cache_path": "v2/run.bm25_japanese-msmarco.txt"
-  },
-  "v2/pt/scoreddocs/dev": {
-    "url": "https://huggingface.co/datasets/unicamp-dl/mmarco/resolve/main/data/google/runs/run.bm25_portuguese-msmarco.txt",
-    "expected_md5": "2cb2166103a874f6a7c364764ee5a9fe",
-    "size_hint": 133067761,
-    "cache_path": "v2/run.bm25_portuguese-msmarco.txt"
-  },
-  "v2/ru/scoreddocs/dev": {
-    "url": "https://huggingface.co/datasets/unicamp-dl/mmarco/resolve/main/data/google/runs/run.bm25_russian-msmarco.txt",
-    "expected_md5": "b0f3de7ab4bb72bea524775816327df8",
-    "size_hint": 132235194,
-    "cache_path": "v2/run.bm25_russian-msmarco.txt"
-  },
-  "v2/es/scoreddocs/dev": {
-    "url": "https://huggingface.co/datasets/unicamp-dl/mmarco/resolve/main/data/google/runs/run.bm25_spanish-msmarco.txt",
-    "expected_md5": "35f59b4fd0f6c81099ed36d82ead36e8",
-    "size_hint": 129268683,
-    "cache_path": "v2/run.bm25_spanish-msmarco.txt"
-  },
-  "v2/vi/scoreddocs/dev": {
-    "url": "https://huggingface.co/datasets/unicamp-dl/mmarco/resolve/main/data/google/runs/run.bm25_vietnamese-msmarco.txt",
-    "expected_md5": "1b5691e13e7c3053f825fcf47f663ea5",
-    "size_hint": 133077756,
-    "cache_path": "v2/run.bm25_vietnamese-msmarco.txt"
-  },
-  "v2/ar/queries/dev": {
-    "url": "https://huggingface.co/datasets/unicamp-dl/mmarco/resolve/main/data/google/queries/dev/arabic_queries.dev.tsv",
-    "expected_md5": "d93efe298008c35389afacb3d9fedb06",
-    "size_hint": 6545729,
-    "cache_path": "v2/arabic.queries.dev.tsv"
-  },
-  "v2/zh/queries/dev": {
-    "url": "https://huggingface.co/datasets/unicamp-dl/mmarco/resolve/main/data/google/queries/dev/chinese_queries.dev.tsv",
-    "expected_md5": "30c76201ecddb05d9b125a5f0ef5a6bb",
-    "size_hint": 4002662,
-    "cache_path": "v2/chinese.queries.dev.tsv"
-  },
-  "v2/dt/queries/dev": {
-    "url": "https://huggingface.co/datasets/unicamp-dl/mmarco/resolve/main/data/google/queries/dev/dutch_queries.dev.tsv",
-    "expected_md5": "5bcc4ba604106fd6bb7e17030fcdc033",
-    "size_hint": 4828536,
-    "cache_path": "v2/dutch.queries.dev.tsv"
-  },
-  "v2/fr/queries/dev": {
-    "url": "https://huggingface.co/datasets/unicamp-dl/mmarco/resolve/main/data/google/queries/dev/french_queries.dev.tsv",
-    "expected_md5": "c2a393af030f845041b85b44ca60680a",
-    "size_hint": 5408487,
-    "cache_path": "v2/french.queries.dev.tsv"
-  },
-  "v2/de/queries/dev": {
-    "url": "https://huggingface.co/datasets/unicamp-dl/mmarco/resolve/main/data/google/queries/dev/german_queries.dev.tsv",
-    "expected_md5": "b420bdc83096caa07bd06667658d08c7",
-    "size_hint": 4975836,
-    "cache_path": "v2/german.queries.dev.tsv"
-  },
-  "v2/hi/queries/dev": {
-    "url": "https://huggingface.co/datasets/unicamp-dl/mmarco/resolve/main/data/google/queries/dev/hindi_queries.dev.tsv",
-    "expected_md5": "880ec0423ebc6345450d86c030d29f1b",
-    "size_hint": 10389233,
-    "cache_path": "v2/hindi.queries.dev.tsv"
-  },
-  "v2/id/queries/dev": {
-    "url": "https://huggingface.co/datasets/unicamp-dl/mmarco/resolve/main/data/google/queries/dev/indonesian_queries.dev.tsv",
-    "expected_md5": "2f9d37e7baaf7a3834af2d84ddafa376",
-    "size_hint": 4660699,
-    "cache_path": "v2/indonesian.queries.dev.tsv"
-  },
-  "v2/it/queries/dev": {
-    "url": "https://huggingface.co/datasets/unicamp-dl/mmarco/resolve/main/data/google/queries/dev/italian_queries.dev.tsv",
-    "expected_md5": "9172fc14d18b1181d7f6c3120a66a8f9",
-    "size_hint": 5044211,
-    "cache_path": "v2/italian.queries.dev.tsv"
-  },
-  "v2/ja/queries/dev": {
-    "url": "https://huggingface.co/datasets/unicamp-dl/mmarco/resolve/main/data/google/queries/dev/japanese_queries.dev.tsv",
-    "expected_md5": "23c86ba93c63891a95382d8e8198199f",
-    "size_hint": 5823193,
-    "cache_path": "v2/japanese.queries.dev.tsv"
-  },
-  "v2/pt/queries/dev": {
-    "url": "https://huggingface.co/datasets/unicamp-dl/mmarco/resolve/main/data/google/queries/dev/portuguese_queries.dev.tsv",
-    "expected_md5": "73fb7009307c6aecd661184bce75cb5d",
-    "size_hint": 4966328,
-    "cache_path": "v2/portuguese.queries.dev.tsv"
-  },
-  "v2/ru/queries/dev": {
-    "url": "https://huggingface.co/datasets/unicamp-dl/mmarco/resolve/main/data/google/queries/dev/russian_queries.dev.tsv",
-    "expected_md5": "b1fe46eea62d4c5c3776c1bc7c38034e",
-    "size_hint": 7853062,
-    "cache_path": "v2/russian.queries.dev.tsv"
-  },
-  "v2/es/queries/dev": {
-    "url": "https://huggingface.co/datasets/unicamp-dl/mmarco/resolve/main/data/google/queries/dev/spanish_queries.dev.tsv",
-    "expected_md5": "b2f3c62c6d71700b9af610e7a29fef61",
-    "size_hint": 5241697,
-    "cache_path": "v2/spanish.queries.dev.tsv"
-  },
-  "v2/vi/queries/dev": {
-    "url": "https://huggingface.co/datasets/unicamp-dl/mmarco/resolve/main/data/google/queries/dev/vietnamese_queries.dev.tsv",
-    "expected_md5": "99df771fa60888632dca02431998cec5",
-    "size_hint": 5775517,
-    "cache_path": "v2/vietnamese.queries.dev.tsv"
-  },
-  "v2/ar/queries/train": {
-    "url": "https://huggingface.co/datasets/unicamp-dl/mmarco/resolve/main/data/google/queries/train/arabic_queries.train.tsv",
-    "expected_md5": "08ab9eed247819db2f1f013f7e06f0d6",
-    "size_hint": 51869220,
-    "cache_path": "v2/arabic.queries.train.tsv"
-  },
-  "v2/zh/queries/train": {
-    "url": "https://huggingface.co/datasets/unicamp-dl/mmarco/resolve/main/data/google/queries/train/chinese_queries.train.tsv",
-    "expected_md5": "166018bdb4d1a279c5083897d7f6752d",
-    "size_hint": 31567548,
-    "cache_path": "v2/chinese.queries.train.tsv"
-  },
-  "v2/dt/queries/train": {
-    "url": "https://huggingface.co/datasets/unicamp-dl/mmarco/resolve/main/data/google/queries/train/dutch_queries.train.tsv",
-    "expected_md5": "6c304cf6dbdaff18a876cc6012168d30",
-    "size_hint": 38224557,
-    "cache_path": "v2/dutch.queries.train.tsv"
-  },
-  "v2/fr/queries/train": {
-    "url": "https://huggingface.co/datasets/unicamp-dl/mmarco/resolve/main/data/google/queries/train/french_queries.train.tsv",
-    "expected_md5": "cbedd13e92ad9d70d049e0262e6956dd",
-    "size_hint": 42857975,
-    "cache_path": "v2/french.queries.train.tsv"
-  },
-  "v2/de/queries/train": {
-    "url": "https://huggingface.co/datasets/unicamp-dl/mmarco/resolve/main/data/google/queries/train/german_queries.train.tsv",
-    "expected_md5": "41461df4fd61a98d76d846daa2b797c2",
-    "size_hint": 39404290,
-    "cache_path": "v2/german.queries.train.tsv"
-  },
-  "v2/hi/queries/train": {
-    "url": "https://huggingface.co/datasets/unicamp-dl/mmarco/resolve/main/data/google/queries/train/hindi_queries.train.tsv",
-    "expected_md5": "b41f3f58b7c11ade80966276ceed50a8",
-    "size_hint": 82511017,
-    "cache_path": "v2/hindi.queries.train.tsv"
-  },
-  "v2/id/queries/train": {
-    "url": "https://huggingface.co/datasets/unicamp-dl/mmarco/resolve/main/data/google/queries/train/indonesian_queries.train.tsv",
-    "expected_md5": "5684c5bab64544f3ed62b050bdcf477d",
-    "size_hint": 36857620,
-    "cache_path": "v2/indonesian.queries.train.tsv"
-  },
-  "v2/it/queries/train": {
-    "url": "https://huggingface.co/datasets/unicamp-dl/mmarco/resolve/main/data/google/queries/train/italian_queries.train.tsv",
-    "expected_md5": "d40f32b4a4fb30c938e4b09adc1d1d81",
-    "size_hint": 39923771,
-    "cache_path": "v2/italian.queries.train.tsv"
-  },
-  "v2/ja/queries/train": {
-    "url": "https://huggingface.co/datasets/unicamp-dl/mmarco/resolve/main/data/google/queries/train/japanese_queries.train.tsv",
-    "expected_md5": "eeea5ea876f96eeeb66fb7f8d29055c9",
-    "size_hint": 46027536,
-    "cache_path": "v2/japanese.queries.train.tsv"
-  },
-  "v2/pt/queries/train": {
-    "url": "https://huggingface.co/datasets/unicamp-dl/mmarco/resolve/main/data/google/queries/train/portuguese_queries.train.tsv",
-    "expected_md5": "816a2b07fe7067d438f785ee9bd8ef88",
-    "size_hint": 39281063,
-    "cache_path": "v2/portuguese.queries.train.tsv"
-  },
-  "v2/ru/queries/train": {
-    "url": "https://huggingface.co/datasets/unicamp-dl/mmarco/resolve/main/data/google/queries/train/russian_queries.train.tsv",
-    "expected_md5": "9f9a76edc95fb91477683c610d287327",
-    "size_hint": 62396828,
-    "cache_path": "v2/russian.queries.train.tsv"
-  },
-  "v2/es/queries/train": {
-    "url": "https://huggingface.co/datasets/unicamp-dl/mmarco/resolve/main/data/google/queries/train/spanish_queries.train.tsv",
-    "expected_md5": "7f54a66db9c928b1245dd0709e6b1caf",
-    "size_hint": 41464870,
-    "cache_path": "v2/spanish.queries.train.tsv"
-  },
-  "v2/vi/queries/train": {
-    "url": "https://huggingface.co/datasets/unicamp-dl/mmarco/resolve/main/data/google/queries/train/vietnamese_queries.train.tsv",
-    "expected_md5": "af28d1dde86c5bdd27751e3a14a55252",
-    "size_hint": 45651702,
-    "cache_path": "v2/vietnamese.queries.train.tsv"
-  }
-},
-
-
-"mr-tydi": {
-  "ar": {
-    "url": "https://git.uwaterloo.ca/jimmylin/mr.tydi/-/raw/master/data/mrtydi-v1.0-arabic.tar.gz",
-    "expected_md5": "a0dd1e06c27486b09762c033bde42b70",
-    "size_hint": 321016840
-  },
-  "bn": {
-    "url": "https://git.uwaterloo.ca/jimmylin/mr.tydi/-/raw/master/data/mrtydi-v1.0-bengali.tar.gz",
-    "expected_md5": "06ed183ce7c407f851e5f07370fdbbbb",
-    "size_hint": 59707233
-  },
-  "en": {
-    "url": "https://git.uwaterloo.ca/jimmylin/mr.tydi/-/raw/master/data/mrtydi-v1.0-english.tar.gz",
-    "expected_md5": "031277b7a7912aedb3a5ae58b93ec2c0",
-    "size_hint": 4964684589
-  },
-  "fi": {
-    "url": "https://git.uwaterloo.ca/jimmylin/mr.tydi/-/raw/master/data/mrtydi-v1.0-finnish.tar.gz",
-    "expected_md5": "92579475f609bc986aa3eb8260a7328a",
-    "size_hint": 268373209
-  },
-  "id": {
-    "url": "https://git.uwaterloo.ca/jimmylin/mr.tydi/-/raw/master/data/mrtydi-v1.0-indonesian.tar.gz",
-    "expected_md5": "708610c85ce2953ab281fd66c34d4f84",
-    "size_hint": 168175031
-  },
-  "ja": {
-    "url": "https://git.uwaterloo.ca/jimmylin/mr.tydi/-/raw/master/data/mrtydi-v1.0-japanese.tar.gz",
-    "expected_md5": "feff865aada3a55cafb8756bd2bf89af",
-    "size_hint": 1054574801
-  },
-  "ko": {
-    "url": "https://git.uwaterloo.ca/jimmylin/mr.tydi/-/raw/master/data/mrtydi-v1.0-korean.tar.gz",
-    "expected_md5": "ccf88f800e87cb62b735cb283ab6f50c",
-    "size_hint": 222544514
-  },
-  "ru": {
-    "url": "https://git.uwaterloo.ca/jimmylin/mr.tydi/-/raw/master/data/mrtydi-v1.0-russian.tar.gz",
-    "expected_md5": "fab64459133bc93a0bec2f0559bfb423",
-    "size_hint": 1549150495
-  },
-  "sw": {
-    "url": "https://git.uwaterloo.ca/jimmylin/mr.tydi/-/raw/master/data/mrtydi-v1.0-swahili.tar.gz",
-    "expected_md5": "1042af38a358bd3a60e0f548f9986f8a",
-    "size_hint": 10452957
-  },
-  "te": {
-    "url": "https://git.uwaterloo.ca/jimmylin/mr.tydi/-/raw/master/data/mrtydi-v1.0-telugu.tar.gz",
-    "expected_md5": "a2174529c3154fe9fa50179cb1584a0d",
-    "size_hint": 73416550
-  },
-  "th": {
-    "url": "https://git.uwaterloo.ca/jimmylin/mr.tydi/-/raw/master/data/mrtydi-v1.0-thai.tar.gz",
-    "expected_md5": "351d17d7e8614447f2d350bb736ea718",
-    "size_hint": 112677400
-  }
-},
-
-"msmarco-document": {
-  "docs": {
-    "url": "https://msmarco.blob.core.windows.net/msmarcoranking/msmarco-docs.trec.gz",
-    "size_hint": 8501799926,
-    "expected_md5": "d4863e4f342982b51b9a8fc668b2d0c0",
-    "cache_path": "collection.tsv.gz",
-    "download_args": {"headers": {"X-Ms-Version": "2019-12-12"}}
-  },
-  "train/queries": {
-    "url": "https://msmarco.blob.core.windows.net/msmarcoranking/msmarco-doctrain-queries.tsv.gz",
-    "size_hint": 6457962,
-    "expected_md5": "4086d31a9cf2d7b69c4932609058111d",
-    "cache_path": "train/queries.tsv.gz"
-  },
-  "train/qrels": {
-    "url": "https://msmarco.blob.core.windows.net/msmarcoranking/msmarco-doctrain-qrels.tsv.gz",
-    "size_hint": 2385717,
-    "expected_md5": "9d1609e240113b0504fd2e61cb36d924",
-    "cache_path": "train/qrels.gz"
-  },
-  "train/scoreddocs": {
-    "url": "https://msmarco.blob.core.windows.net/msmarcoranking/msmarco-doctrain-top100.gz",
-    "size_hint": 403564127,
-    "expected_md5": "be32fa12eb71e93014c84775d7465976",
-    "cache_path": "train/ms.run.gz"
-  },
-  "dev/queries": {
-    "url": "https://msmarco.blob.core.windows.net/msmarcoranking/msmarco-docdev-queries.tsv.gz",
-    "size_hint": 91837,
-    "expected_md5": "ac20593d71b9c32ab2633230f9cdf10d",
-    "cache_path": "dev/queries.tsv.gz"
-  },
-  "dev/qrels": {
-    "url": "https://msmarco.blob.core.windows.net/msmarcoranking/msmarco-docdev-qrels.tsv.gz",
-    "size_hint": 38553,
-    "expected_md5": "5eeafaeb4960979a62e7fed93273254e",
-    "cache_path": "dev/qrels.gz"
-  },
-  "dev/scoreddocs": {
-    "url": "https://msmarco.blob.core.windows.net/msmarcoranking/msmarco-docdev-top100.gz",
-    "size_hint": 5701839,
-    "expected_md5": "ac10255edf321821b0ccd0f123037780",
-    "cache_path": "dev/ms.run.gz"
-  },
-  "eval/queries": {
-    "url": "https://msmarco.blob.core.windows.net/msmarcoranking/docleaderboard-queries.tsv.gz",
-    "size_hint": 102131,
-    "expected_md5": "50fe4285d64444c9ffc933b66a79f775",
-    "cache_path": "eval/queries.tsv.gz"
-  },
-  "eval/scoreddocs": {
-    "url": "https://msmarco.blob.core.windows.net/msmarcoranking/docleaderboard-top100.tsv.gz",
-    "size_hint": 6362021,
-    "expected_md5": "a039a00356c09606962f3c07c68d02ef",
-    "cache_path": "eval/ms.run.gz"
-  },
-  "trec-dl-2019/queries": {
-    "url": "https://msmarco.blob.core.windows.net/msmarcoranking/msmarco-test2019-queries.tsv.gz",
-    "size_hint": 4276,
-    "expected_md5": "eda71eccbe4d251af83150abe065368c",
-    "cache_path": "trec-dl-2019/queries.tsv.gz"
-  },
-  "trec-dl-2019/qrels": {
-    "url": "https://trec.nist.gov/data/deep/2019qrels-docs.txt",
-    "irds_mirror": true,
-    "size_hint": 339438,
-    "expected_md5": "d7ef53b995ef7e01676ea85d7ec01dda",
-    "cache_path": "trec-dl-2019/qrels"
-  },
-  "trec-dl-2019/scoreddocs": {
-    "url": "https://msmarco.blob.core.windows.net/msmarcoranking/msmarco-doctest2019-top100.gz",
-    "size_hint": 220457,
-    "expected_md5": "91071b89dd52124057a87d53cd22028d",
-    "cache_path": "trec-dl-2019/ms.run.gz"
-  },
-  "trec-dl-2020/queries": {
-    "url": "https://msmarco.blob.core.windows.net/msmarcoranking/msmarco-test2020-queries.tsv.gz",
-    "size_hint": 4131,
-    "expected_md5": "00a406fb0d14ed3752d70d1e4eb98600",
-    "cache_path": "trec-dl-2020/queries.tsv.gz"
-  },
-  "trec-dl-2020/scoreddocs": {
-    "url": "https://msmarco.blob.core.windows.net/msmarcoranking/msmarco-doctest2020-top100.gz",
-    "size_hint": 208679,
-    "expected_md5": "96f39dae3443736bd6393bd09a5a0a20",
-    "cache_path": "trec-dl-2020/ms.run.gz"
-  },
-  "trec-dl-2020/qrels": {
-    "url": "https://trec.nist.gov/data/deep/2020qrels-docs.txt",
-    "irds_mirror": true,
-    "size_hint": 182852,
-    "expected_md5": "e10f3545583b124a4ed5e7992293e15a",
-    "cache_path": "trec-dl-2020/qrels"
-  },
-  "orcas/queries": {
-    "url": "https://msmarco.blob.core.windows.net/msmarcoranking/orcas-doctrain-queries.tsv.gz",
-    "size_hint": 104209356,
-    "expected_md5": "519c5f522294406e3b0574d7d53cf233",
-    "cache_path": "orcas/queries.tsv.gz"
-  },
-  "orcas/qrels": {
-    "url": "https://msmarco.blob.core.windows.net/msmarcoranking/orcas-doctrain-qrels.tsv.gz",
-    "size_hint": 109824304,
-    "expected_md5": "3f94db106374be649782022c3018acd0",
-    "cache_path": "orcas/qrels.gz"
-  },
-  "orcas/scoreddocs": {
-    "url": "https://msmarco.blob.core.windows.net/msmarcoranking/orcas-doctrain-top100.gz",
-    "size_hint": 10724320629,
-    "expected_md5": "118d0884638fd405e111157a124ef0b2",
-    "cache_path": "orcas/ms.run.gz",
-    "download_args": {"headers": {"X-Ms-Version": "2019-12-12"}}
-  },
-  "trec-dl-hard/qrels": {
-    "url": "https://raw.githubusercontent.com/grill-lab/DL-Hard/main/dataset/dl_hard-doc.qrels",
-    "size_hint": 173803,
-    "expected_md5": "06dfe71d497e081a7c4c1294979edb7d",
-    "cache_path": "trec-dl-hard/qrels"
-  },
-  "anchor-text": {
-    "url": "https://huggingface.co/datasets/webis/ms-marco-anchor-text/resolve/main/ms-marco-v1/anchor-text/common-crawl-union-2016-to-2021-to-ms-marco-v1.jsonl.gz",
-    "size_hint": 407851729,
-    "expected_md5": "4f7af19c455976f7c2606b97ffb7a89f",
-    "cache_path": "anchor-text-separate-v1.jsonl.gz"
-  }
-},
-
-"msmarco-document-v2": {
-  "docs": {
-    "url": "https://msmarco.blob.core.windows.net/msmarcoranking/msmarco_v2_doc.tar",
-    "size_hint": 34648862720,
-    "expected_md5": "eea90100409a254fdb157b8e4e349deb",
-    "cache_path": "msmarco_v2_doc.tar",
-    "download_args": {"headers": {"X-Ms-Version": "2019-12-12"}}
-  },
-  "train_queries": {
-    "url": "https://msmarco.blob.core.windows.net/msmarcoranking/docv2_train_queries.tsv",
-    "size_hint": 13511656,
-    "expected_md5": "7821d8bef3971e12780a80a89a3e5cbd",
-    "cache_path": "train/queries.tsv"
-  },
-  "train_scoreddocs": {
-    "url": "https://msmarco.blob.core.windows.net/msmarcoranking/docv2_train_top100.txt.gz",
-    "size_hint": 424107669,
-    "expected_md5": "b4d5915172d5f54bd23c31e966c114de",
-    "cache_path": "train/top100.trec.gz"
-  },
-  "train_qrels": {
-    "url": "https://msmarco.blob.core.windows.net/msmarcoranking/docv2_train_qrels.tsv",
-    "size_hint": 12450533,
-    "expected_md5": "2f788d031c2ca29c4c482167fa5966de",
-    "cache_path": "train/qrels"
-  },
-  "dev1_queries": {
-    "url": "https://msmarco.blob.core.windows.net/msmarcoranking/docv2_dev_queries.tsv",
-    "size_hint": 191992,
-    "expected_md5": "b05dc19f1d2b8ad729f189328a685aa1",
-    "cache_path": "dev1/queries.tsv"
-  },
-  "dev1_scoreddocs": {
-    "url": "https://msmarco.blob.core.windows.net/msmarcoranking/docv2_dev_top100.txt.gz",
-    "size_hint": 5830666,
-    "expected_md5": "4dd27d511748bede545cd7ae3fc92bf4",
-    "cache_path": "dev1/top100.trec"
-  },
-  "dev1_qrels": {
-    "url": "https://msmarco.blob.core.windows.net/msmarcoranking/docv2_dev_qrels.tsv",
-    "size_hint": 177593,
-    "expected_md5": "aad92d731892ccb0cf9c4c2e37e0f0f1",
-    "cache_path": "dev1/qrels"
-  },
-  "dev2_queries": {
-    "url": "https://msmarco.blob.core.windows.net/msmarcoranking/docv2_dev2_queries.tsv",
-    "size_hint": 209911,
-    "expected_md5": "f000319f1893a7acdd60fdcae0703b95",
-    "cache_path": "dev2/queries.tsv"
-  },
-  "dev2_scoreddocs": {
-    "url": "https://msmarco.blob.core.windows.net/msmarcoranking/docv2_dev2_top100.txt.gz",
-    "size_hint": 6412563,
-    "expected_md5": "e03b5404e9027569c1aa794b1408d8a5",
-    "cache_path": "dev2/top100.trec"
-  },
-  "dev2_qrels": {
-    "url": "https://msmarco.blob.core.windows.net/msmarcoranking/docv2_dev2_qrels.tsv",
-    "size_hint": 195474,
-    "expected_md5": "f2eead4b192683ae5fbd66f4d3f08b96",
-    "cache_path": "dev2/qrels"
-  },
-  "trec-dl-2019/queries": {
-    "url": "https://msmarco.blob.core.windows.net/msmarcoranking/msmarco-test2019-queries.tsv.gz",
-    "size_hint": 4276,
-    "expected_md5": "eda71eccbe4d251af83150abe065368c",
-    "cache_path": "trec-dl-2019/queries.tsv.gz"
-  },
-  "trec_dl_2019_qrels": {
-    "url": "https://msmarco.blob.core.windows.net/msmarcoranking/docv2_trec2019_qrels.txt.gz",
-    "size_hint": 107475,
-    "expected_md5": "aa37367d6db77c63d1ee392de6d446e2",
-    "cache_path": "trec-dl-2019/qrels.gz"
-  },
-  "trec-dl-2020/queries": {
-    "url": "https://msmarco.blob.core.windows.net/msmarcoranking/msmarco-test2020-queries.tsv.gz",
-    "size_hint": 4131,
-    "expected_md5": "00a406fb0d14ed3752d70d1e4eb98600",
-    "cache_path": "trec-dl-2020/queries.tsv.gz"
-  },
-  "trec_dl_2020_qrels": {
-    "url": "https://msmarco.blob.core.windows.net/msmarcoranking/docv2_trec2020_qrels.txt.gz",
-    "size_hint": 62387,
-    "expected_md5": "06a0a6f29621ee477a093d9dba8e5be9",
-    "cache_path": "trec-dl-2020/qrels.gz"
-  },
-  "trec-dl-2021/queries": {
-    "url": "https://msmarco.blob.core.windows.net/msmarcoranking/2021_queries.tsv",
-    "size_hint": 24585,
-    "expected_md5": "46d863434dda18300f5af33ee29c4b28",
-    "cache_path": "trec-dl-2021/queries.tsv"
-  },
-  "trec-dl-2021/scoreddocs": {
-    "url": "https://msmarco.blob.core.windows.net/msmarcoranking/2021_document_top100.txt.gz",
-    "size_hint": 618228,
-    "expected_md5": "0bc85e3f2a6f798b91e18f0cd4a6bc6b",
-    "cache_path": "trec-dl-2021/top100.trec.gz"
-  },
-  "trec-dl-2021/qrels": {
-    "url": "https://trec.nist.gov/data/deep/2021.qrels.docs.final.txt",
-    "size_hint": 478328,
-    "irds_mirror": true,
-    "expected_md5": "3b266fdaf27f3775e04028765a4839d3",
-    "cache_path": "trec-dl-2021/qrels"
-  },
-  "anchor-text": {
-    "url": "https://huggingface.co/datasets/webis/ms-marco-anchor-text/resolve/main/ms-marco-v2/anchor-text/common-crawl-union-2016-to-2021-to-ms-marco-v2.jsonl.gz",
-    "size_hint": 751699569,
-    "expected_md5": "8b96dbaf4efcae08e0ee307e03f3434d",
-    "cache_path": "anchor-text-separate-v2.jsonl.gz"
-  },
-  "trec-dl-2022/queries": {
-    "url": "https://msmarco.blob.core.windows.net/msmarcoranking/2022_queries.tsv",
-    "size_hint": 21508,
-    "expected_md5": "f1bfd53d80e81e58207ce557fd2211a0",
-    "cache_path": "trec-dl-2022/queries.tsv"
-  },
-  "trec-dl-2022/scoreddocs": {
-    "url": "https://msmarco.blob.core.windows.net/msmarcoranking/2022_document_top100.txt.gz",
-    "size_hint": 642721,
-    "expected_md5": "93f70329ce1b9ce913a5f87008736ff2",
-    "cache_path": "trec-dl-2022/top100.txt.gz"
-  }
-},
-
-"msmarco-passage": {
-  "collectionandqueries": {
-    "url": "https://msmarco.blob.core.windows.net/msmarcoranking/collectionandqueries.tar.gz",
-    "size_hint": 1057717952,
-    "expected_md5": "31644046b18952c1386cd4564ba2ae69",
-    "cache_path": "collectionandqueries.tar.gz",
-    "download_args": {"headers": {"X-Ms-Version": "2019-12-12"}}
-  },
-  "queries": {
-    "url": "https://msmarco.blob.core.windows.net/msmarcoranking/queries.tar.gz",
-    "size_hint": 18882551,
-    "expected_md5": "c177b2795d5f2dcc524cf00fcd973be1",
-    "cache_path": "queries.tar.gz"
-  },
-  "medmarco_ids": {
-    "url": "https://raw.githubusercontent.com/Georgetown-IR-Lab/covid-neural-ir/master/med-msmarco-train.txt",
-    "size_hint": 548428,
-    "expected_md5": "dc5199de7d4a872c361f89f08b1163ef",
-    "cache_path": "medmarco.qids"
-  },
-  "train/qrels": {
-    "url": "https://msmarco.blob.core.windows.net/msmarcoranking/qrels.train.tsv",
-    "size_hint": 10589532,
-    "expected_md5": "733fb9fe12d93e497f7289409316eccf",
-    "cache_path": "train/qrels"
-  },
-  "train/docpairs": {
-    "url": "https://msmarco.blob.core.windows.net/msmarcoranking/qidpidtriples.train.full.tsv.gz",
-    "size_hint": 2633557579,
-    "expected_md5": "215a5204288820672f5e9451d9e202c5",
-    "cache_path": "train/docpairs.tsv.gz",
-    "download_args": {"headers": {"X-Ms-Version": "2019-12-12"}}
-  },
-  "train/docpairs/v2": {
-    "url": "https://msmarco.blob.core.windows.net/msmarcoranking/qidpidtriples.train.full.2.tsv.gz",
-    "size_hint": 1841693309,
-    "expected_md5": "219083e80a0a751c08b968c2f31a4e0b",
-    "cache_path": "train/qidpidtriples.train.full.2.tsv.gz",
-    "download_args": {"headers": {"X-Ms-Version": "2019-12-12"}}
-  },
-  "train/docpairs/small": {
-    "url": "https://msmarco.blob.core.windows.net/msmarcoranking/triples.train.small.tar.gz",
-    "size_hint": 7930881353,
-    "expected_md5": "c13bf99ff23ca691105ad12eab837f84",
-    "download_args": {"headers": {"X-Ms-Version": "2019-12-12"}}
-  },
-  "train/scoreddocs": {
-    "url": "https://msmarco.blob.core.windows.net/msmarcoranking/top1000.train.tar.gz",
-    "size_hint": 11519984492,
-    "expected_md5": "d99fdbd5b2ea84af8aa23194a3263052",
-    "download_args": {"headers": {"X-Ms-Version": "2019-12-12"}}
-  },
-  "dev/qrels": {
-    "url": "https://msmarco.blob.core.windows.net/msmarcoranking/qrels.dev.tsv",
-    "size_hint": 1201626,
-    "expected_md5": "9157ccaeaa8227f91722ba5770787b16",
-    "cache_path": "dev/qrels"
-  },
-  "dev/scoreddocs": {
-    "url": "https://msmarco.blob.core.windows.net/msmarcoranking/top1000.dev.tar.gz",
-    "size_hint": 687414398,
-    "expected_md5": "8c140662bdf123a98fbfe3bb174c5831",
-    "download_args": {"headers": {"X-Ms-Version": "2019-12-12"}}
-  },
-  "eval/scoreddocs": {
-    "url": "https://msmarco.blob.core.windows.net/msmarcoranking/top1000.eval.tar.gz",
-    "size_hint": 673440221,
-    "expected_md5": "73778cd99f6e0632d12d0b5731b20a02",
-    "download_args": {"headers": {"X-Ms-Version": "2019-12-12"}}
-  },
-  "trec-dl-2019/qrels": {
-    "url": "https://trec.nist.gov/data/deep/2019qrels-pass.txt",
-    "irds_mirror": true,
-    "size_hint": 187092,
-    "expected_md5": "2f4be390198da108f6845c822e5ada14",
-    "cache_path": "trec-dl-2019/qrels"
-  },
-  "trec-dl-2019/queries": {
-    "url": "https://msmarco.blob.core.windows.net/msmarcoranking/msmarco-test2019-queries.tsv.gz",
-    "size_hint": 4276,
-    "expected_md5": "eda71eccbe4d251af83150abe065368c"
-  },
-  "trec-dl-2019/scoreddocs": {
-    "url": "https://msmarco.blob.core.windows.net/msmarcoranking/msmarco-passagetest2019-top1000.tsv.gz",
-    "size_hint": 26634062,
-    "expected_md5": "ec9e012746aa9763c7ff10b3336a3ce1"
-  },
-  "trec-dl-2020/queries": {
-    "url": "https://msmarco.blob.core.windows.net/msmarcoranking/msmarco-test2020-queries.tsv.gz",
-    "size_hint": 4131,
-    "expected_md5": "00a406fb0d14ed3752d70d1e4eb98600",
-    "cache_path": "trec-dl-2020/queries.tsv.gz"
-  },
-  "trec-dl-2020/scoreddocs": {
-    "url": "https://msmarco.blob.core.windows.net/msmarcoranking/msmarco-passagetest2020-top1000.tsv.gz",
-    "size_hint": 26230218,
-    "expected_md5": "aa6fbc51d66bd1dc745964c0e140a727"
-  },
-  "trec-dl-2020/qrels": {
-    "url": "https://trec.nist.gov/data/deep/2020qrels-pass.txt",
-    "irds_mirror": true,
-    "size_hint": 218617,
-    "expected_md5": "0355ccee7509ac0463e8278186cdd8d1",
-    "cache_path": "trec-dl-2020/qrels"
-  },
-  "trec-dl-hard/qrels": {
-    "url": "https://raw.githubusercontent.com/grill-lab/DL-Hard/main/dataset/dl_hard-passage.qrels",
-    "size_hint": 83362,
-    "expected_md5": "8583c2cbad56eeacb449586fe1d2a471",
-    "cache_path": "trec-dl-hard/qrels"
-  }
-},
-
-"msmarco-passage-v2": {
-  "passages": {
-    "url": "https://msmarco.blob.core.windows.net/msmarcoranking/msmarco_v2_passage.tar",
-    "size_hint": 21768192000,
-    "expected_md5": "05946bac48a8ffee62e160213eab3fda",
-    "cache_path": "msmarco_v2_passage.tar",
-    "download_args": {"headers": {"X-Ms-Version": "2019-12-12"}}
-  },
-  "train/queries": {
-    "url": "https://msmarco.blob.core.windows.net/msmarcoranking/passv2_train_queries.tsv",
-    "size_hint": 11608838,
-    "expected_md5": "1835f44e6792c51aa98eed722a8dcc11",
-    "cache_path": "train/queries.tsv"
-  },
-  "train/scoreddocs": {
-    "url": "https://msmarco.blob.core.windows.net/msmarcoranking/passv2_train_top100.txt.gz",
-    "size_hint": 340634991,
-    "expected_md5": "7cd731ed984fccb2396f11a284cea800",
-    "cache_path": "train/top100.txt.gz"
-  },
-  "train/qrels": {
-    "url": "https://msmarco.blob.core.windows.net/msmarcoranking/passv2_train_qrels.tsv",
-    "size_hint": 11620946,
-    "expected_md5": "a2e37e9a9c7ca13d6e38be0512a52017",
-    "cache_path": "train/qrels.tsv"
-  },
-  "dev1/queries": {
-    "url": "https://msmarco.blob.core.windows.net/msmarcoranking/passv2_dev_queries.tsv",
-    "size_hint": 164507,
-    "expected_md5": "0fa4c6d64a653142ade9fc61d7484239",
-    "cache_path": "dev1/queries.tsv"
-  },
-  "dev1/scoreddocs": {
-    "url": "https://msmarco.blob.core.windows.net/msmarcoranking/passv2_dev_top100.txt.gz",
-    "size_hint": 4882727,
-    "expected_md5": "fee817a3ee273be8623379e5d3108c0b",
-    "cache_path": "dev1/top100.txt.gz"
-  },
-  "dev1/qrels": {
-    "url": "https://msmarco.blob.core.windows.net/msmarcoranking/passv2_dev_qrels.tsv",
-    "size_hint": 165024,
-    "expected_md5": "10f9263260d206d8fb8f13864aea123a",
-    "cache_path": "dev1/qrels.tsv"
-  },
-  "dev2/queries": {
-    "url": "https://msmarco.blob.core.windows.net/msmarcoranking/passv2_dev2_queries.tsv",
-    "size_hint": 179603,
-    "expected_md5": "565b84dfa7ccd2f4251fa2debea5947a",
-    "cache_path": "dev2/queries.tsv"
-  },
-  "dev2/scoreddocs": {
-    "url": "https://msmarco.blob.core.windows.net/msmarcoranking/passv2_dev2_top100.txt.gz",
-    "size_hint": 5355464,
-    "expected_md5": "da532bf26169a3a2074fae774471cc9f",
-    "cache_path": "dev2/top100.txt.gz"
-  },
-  "dev2/qrels": {
-    "url": "https://msmarco.blob.core.windows.net/msmarcoranking/passv2_dev2_qrels.tsv",
-    "size_hint": 181612,
-    "expected_md5": "8ed8577fa459d34b59cf69b4daa2baeb",
-    "cache_path": "dev2/qrels.tsv"
-  },
-  "trec-dl-2021/queries": {
-    "url": "https://msmarco.blob.core.windows.net/msmarcoranking/2021_queries.tsv",
-    "size_hint": 24585,
-    "expected_md5": "46d863434dda18300f5af33ee29c4b28",
-    "cache_path": "trec-dl-2021/queries.tsv"
-  },
-  "trec-dl-2021/scoreddocs": {
-    "url": "https://msmarco.blob.core.windows.net/msmarcoranking/2021_passage_top100.txt.gz",
-    "size_hint": 604533,
-    "expected_md5": "e2be2d307da26d1a3f76eb95507672a3",
-    "cache_path": "trec-dl-2021/top100.trec.gz"
-  },
-  "trec-dl-2021/qrels": {
-    "url": "https://trec.nist.gov/data/deep/2021.qrels.pass.final.txt",
-    "irds_mirror": true,
-    "size_hint": 433887,
-    "expected_md5": "c5b76ec95b589732edc9040302e22a2b",
-    "cache_path": "trec-dl-2021/qrels"
-  },
-  "trec-dl-2022/queries": {
-    "url": "https://msmarco.blob.core.windows.net/msmarcoranking/2022_queries.tsv",
-    "size_hint": 21508,
-    "expected_md5": "f1bfd53d80e81e58207ce557fd2211a0",
-    "cache_path": "trec-dl-2022/queries.tsv"
-  },
-  "trec-dl-2022/scoreddocs": {
-    "url": "https://msmarco.blob.core.windows.net/msmarcoranking/2022_passage_top100.txt.gz",
-    "size_hint": 630095,
-    "expected_md5": "36004dfad64826167aeecddff1d490a6",
-    "cache_path": "trec-dl-2022/top100.txt.gz"
-  }
-},
-
-"msmarco-qna": {
-  "train": {
-    "url": "https://msmarco.blob.core.windows.net/msmarco/train_v2.1.json.gz",
-    "size_hint": 1112116929,
-    "expected_md5": "576230a745a06943c3a49e76acea1d9d",
-    "cache_path": "train_v2.1.json.gz"
-  },
-  "dev": {
-    "url": "https://msmarco.blob.core.windows.net/msmarco/dev_v2.1.json.gz",
-    "size_hint": 138303699,
-    "expected_md5": "5e14839f31c933560fbb3bae4ce67829",
-    "cache_path": "dev_v2.1.json.gz"
-  },
-  "eval": {
-    "url": "https://msmarco.blob.core.windows.net/msmarco/eval_v2.1_public.json.gz",
-    "size_hint": 133851237,
-    "expected_md5": "5fcca9336c7486498c3e1cf81fa89f74",
-    "cache_path": "eval_v2.1_public.json.gz"
-  }
-},
-
-"neumarco": {
-  "main": {
-    "url": "https://livejohnshopkins-my.sharepoint.com/:u:/g/personal/dlawrie1_jh_edu/EQcICtPaSqFNoCZHtoeZszoB7FC362BvaPvieUSk2j30tA?download=1",
-    "size_hint": 3723728998,
-    "expected_md5": "733181c211959a7c09c695bfcddaea54",
-    "cache_path": "neuMSMARCO.tar.gz"
-  }
-},
-
-"nfcorpus": {
-  "main": {
-    "url": "https://www.cl.uni-heidelberg.de/statnlpgroup/nfcorpus/nfcorpus.tar.gz",
-    "size_hint": 31039523,
-    "expected_md5": "49c061fbadc52ba4d35d0e42e2d742fd",
-    "cache_path": "nfcorpus.tar.gz"
-  }
-},
-
-"natural-questions": {
-  "nq-dev-00": {
-    "url": "https://storage.googleapis.com/natural_questions/v1.0/dev/nq-dev-00.jsonl.gz",
-    "size_hint": 219593373,
-    "expected_md5": "21df324e9d0725c7cbc5ec06a34b630b",
-    "stream": true,
-    "skip_local": true
-  },
-  "nq-dev-01": {
-    "url": "https://storage.googleapis.com/natural_questions/v1.0/dev/nq-dev-01.jsonl.gz",
-    "size_hint": 200209706,
-    "expected_md5": "3de5cd9d66b705f3ef0462c9bcde1c4b",
-    "stream": true,
-    "skip_local": true
-  },
-  "nq-dev-02": {
-    "url": "https://storage.googleapis.com/natural_questions/v1.0/dev/nq-dev-02.jsonl.gz",
-    "size_hint": 210446574,
-    "expected_md5": "d7b6f2e7f296006ad2f3de291d5960ce",
-    "stream": true,
-    "skip_local": true
-  },
-  "nq-dev-03": {
-    "url": "https://storage.googleapis.com/natural_questions/v1.0/dev/nq-dev-03.jsonl.gz",
-    "size_hint": 216859801,
-    "expected_md5": "0d93b1e520328c50e0f4582dc89023c7",
-    "stream": true,
-    "skip_local": true
-  },
-  "nq-dev-04": {
-    "url": "https://storage.googleapis.com/natural_questions/v1.0/dev/nq-dev-04.jsonl.gz",
-    "size_hint": 220929521,
-    "expected_md5": "cc27dc8fc0a2d2753e2ff60a7e6fb976",
-    "stream": true,
-    "skip_local": true
-  },
-  "nq-train-00": {
-    "url": "https://storage.googleapis.com/natural_questions/v1.0/train/nq-train-00.jsonl.gz",
-    "size_hint": 858728609,
-    "expected_md5": "22c9c2954ea80ff33f9667a9b398c86c",
-    "stream": true,
-    "skip_local": true
-  },
-  "nq-train-01": {
-    "url": "https://storage.googleapis.com/natural_questions/v1.0/train/nq-train-01.jsonl.gz",
-    "size_hint": 891498165,
-    "expected_md5": "2b76373340261ef019434235a2671a49",
-    "stream": true,
-    "skip_local": true
-  },
-  "nq-train-02": {
-    "url": "https://storage.googleapis.com/natural_questions/v1.0/train/nq-train-02.jsonl.gz",
-    "size_hint": 885374316,
-    "expected_md5": "785f6ca88ba7f039240218d20644f121",
-    "stream": true,
-    "skip_local": true
-  },
-  "nq-train-03": {
-    "url": "https://storage.googleapis.com/natural_questions/v1.0/train/nq-train-03.jsonl.gz",
-    "size_hint": 885313666,
-    "expected_md5": "4386753b84222234e12455cf99f116b9",
-    "stream": true,
-    "skip_local": true
-  },
-  "nq-train-04": {
-    "url": "https://storage.googleapis.com/natural_questions/v1.0/train/nq-train-04.jsonl.gz",
-    "size_hint": 890873425,
-    "expected_md5": "e02d403b1bacee5404f1db48fa3250d9",
-    "stream": true,
-    "skip_local": true
-  },
-  "nq-train-05": {
-    "url": "https://storage.googleapis.com/natural_questions/v1.0/train/nq-train-05.jsonl.gz",
-    "size_hint": 873023109,
-    "expected_md5": "39c46c3b5ab81ba92766dcb796037fd4",
-    "stream": true,
-    "skip_local": true
-  },
-  "nq-train-06": {
-    "url": "https://storage.googleapis.com/natural_questions/v1.0/train/nq-train-06.jsonl.gz",
-    "size_hint": 866509301,
-    "expected_md5": "e2c8f7434a40cc3740be8e0597c0db78",
-    "stream": true,
-    "skip_local": true
-  },
-  "nq-train-07": {
-    "url": "https://storage.googleapis.com/natural_questions/v1.0/train/nq-train-07.jsonl.gz",
-    "size_hint": 838940867,
-    "expected_md5": "3fc55e3e1ef3d834fed665840522e841",
-    "stream": true,
-    "skip_local": true
-  },
-  "nq-train-08": {
-    "url": "https://storage.googleapis.com/natural_questions/v1.0/train/nq-train-08.jsonl.gz",
-    "size_hint": 902610214,
-    "expected_md5": "660990d45610d4d4f37fcd21965b183e",
-    "stream": true,
-    "skip_local": true
-  },
-  "nq-train-09": {
-    "url": "https://storage.googleapis.com/natural_questions/v1.0/train/nq-train-09.jsonl.gz",
-    "size_hint": 883494801,
-    "expected_md5": "f4335cb2b08d3166ef5fa007560d0f95",
-    "stream": true,
-    "skip_local": true
-  },
-  "nq-train-10": {
-    "url": "https://storage.googleapis.com/natural_questions/v1.0/train/nq-train-10.jsonl.gz",
-    "size_hint": 876311133,
-    "expected_md5": "66c607ec3dae612422dd44a0a4ead32b",
-    "stream": true,
-    "skip_local": true
-  },
-  "nq-train-11": {
-    "url": "https://storage.googleapis.com/natural_questions/v1.0/train/nq-train-11.jsonl.gz",
-    "size_hint": 878127326,
-    "expected_md5": "a9b36187b8ccee70f461e8ae06109cb4",
-    "stream": true,
-    "skip_local": true
-  },
-  "nq-train-12": {
-    "url": "https://storage.googleapis.com/natural_questions/v1.0/train/nq-train-12.jsonl.gz",
-    "size_hint": 889257016,
-    "expected_md5": "feeec2103ce408899c721fc937dab83b",
-    "stream": true,
-    "skip_local": true
-  },
-  "nq-train-13": {
-    "url": "https://storage.googleapis.com/natural_questions/v1.0/train/nq-train-13.jsonl.gz",
-    "size_hint": 891769129,
-    "expected_md5": "97f3068af15e6a0c1d107bfa6dc50f70",
-    "stream": true,
-    "skip_local": true
-  },
-  "nq-train-14": {
-    "url": "https://storage.googleapis.com/natural_questions/v1.0/train/nq-train-14.jsonl.gz",
-    "size_hint": 892523839,
-    "expected_md5": "c4ea6358f617fbb8f9e65760e88b2028",
-    "stream": true,
-    "skip_local": true
-  },
-  "nq-train-15": {
-    "url": "https://storage.googleapis.com/natural_questions/v1.0/train/nq-train-15.jsonl.gz",
-    "size_hint": 910660095,
-    "expected_md5": "e3bf5b86c977b41bce825d853fba8e3e",
-    "stream": true,
-    "skip_local": true
-  },
-  "nq-train-16": {
-    "url": "https://storage.googleapis.com/natural_questions/v1.0/train/nq-train-16.jsonl.gz",
-    "size_hint": 878177689,
-    "expected_md5": "92abe032b4608bf35f08bcf8295eb1d3",
-    "stream": true,
-    "skip_local": true
-  },
-  "nq-train-17": {
-    "url": "https://storage.googleapis.com/natural_questions/v1.0/train/nq-train-17.jsonl.gz",
-    "size_hint": 872805189,
-    "expected_md5": "2c3acddbce0f5221f24e9db4e1d7662a",
-    "stream": true,
-    "skip_local": true
-  },
-  "nq-train-18": {
-    "url": "https://storage.googleapis.com/natural_questions/v1.0/train/nq-train-18.jsonl.gz",
-    "size_hint": 875275428,
-    "expected_md5": "a301430662fb1f25a73359f521d1da47",
-    "stream": true,
-    "skip_local": true
-  },
-  "nq-train-19": {
-    "url": "https://storage.googleapis.com/natural_questions/v1.0/train/nq-train-19.jsonl.gz",
-    "size_hint": 862034169,
-    "expected_md5": "9e0e96cca9e3594f885d8e6063cbd0c7",
-    "stream": true,
-    "skip_local": true
-  },
-  "nq-train-20": {
-    "url": "https://storage.googleapis.com/natural_questions/v1.0/train/nq-train-20.jsonl.gz",
-    "size_hint": 887586358,
-    "expected_md5": "8747331d168160e013a0c81e0323491d",
-    "stream": true,
-    "skip_local": true
-  },
-  "nq-train-21": {
-    "url": "https://storage.googleapis.com/natural_questions/v1.0/train/nq-train-21.jsonl.gz",
-    "size_hint": 890472815,
-    "expected_md5": "6de9b253b4a069fdfdc2bc80ddc5c2d1",
-    "stream": true,
-    "skip_local": true
-  },
-  "nq-train-22": {
-    "url": "https://storage.googleapis.com/natural_questions/v1.0/train/nq-train-22.jsonl.gz",
-    "size_hint": 888396337,
-    "expected_md5": "7c24574f4bc21ad764b9b8b208b97d64",
-    "stream": true,
-    "skip_local": true
-  },
-  "nq-train-23": {
-    "url": "https://storage.googleapis.com/natural_questions/v1.0/train/nq-train-23.jsonl.gz",
-    "size_hint": 900331594,
-    "expected_md5": "eadf9189bd9557943f468323e00de2ff",
-    "stream": true,
-    "skip_local": true
-  },
-  "nq-train-24": {
-    "url": "https://storage.googleapis.com/natural_questions/v1.0/train/nq-train-24.jsonl.gz",
-    "size_hint": 871216444,
-    "expected_md5": "f063dec5a57b2701e9318d3c93ad6486",
-    "stream": true,
-    "skip_local": true
-  },
-  "nq-train-25": {
-    "url": "https://storage.googleapis.com/natural_questions/v1.0/train/nq-train-25.jsonl.gz",
-    "size_hint": 871166814,
-    "expected_md5": "7db0ce87b997e3d47d4b511924384ec8",
-    "stream": true,
-    "skip_local": true
-  },
-  "nq-train-26": {
-    "url": "https://storage.googleapis.com/natural_questions/v1.0/train/nq-train-26.jsonl.gz",
-    "size_hint": 903385811,
-    "expected_md5": "c50093c839d33956d38548e2b44e0c50",
-    "stream": true,
-    "skip_local": true
-  },
-  "nq-train-27": {
-    "url": "https://storage.googleapis.com/natural_questions/v1.0/train/nq-train-27.jsonl.gz",
-    "size_hint": 842966594,
-    "expected_md5": "355e504e2a4b5bb6eb05d6976c93517f",
-    "stream": true,
-    "skip_local": true
-  },
-  "nq-train-28": {
-    "url": "https://storage.googleapis.com/natural_questions/v1.0/train/nq-train-28.jsonl.gz",
-    "size_hint": 876393409,
-    "expected_md5": "f4da07e59b33d1ce1dc006363f961e9d",
-    "stream": true,
-    "skip_local": true
-  },
-  "nq-train-29": {
-    "url": "https://storage.googleapis.com/natural_questions/v1.0/train/nq-train-29.jsonl.gz",
-    "size_hint": 872982425,
-    "expected_md5": "519c4a0349495253ec9f4211c85f8fcb",
-    "stream": true,
-    "skip_local": true
-  },
-  "nq-train-30": {
-    "url": "https://storage.googleapis.com/natural_questions/v1.0/train/nq-train-30.jsonl.gz",
-    "size_hint": 899739217,
-    "expected_md5": "96cde3a58f5e9bad4c94510aab7a5db5",
-    "stream": true,
-    "skip_local": true
-  },
-  "nq-train-31": {
-    "url": "https://storage.googleapis.com/natural_questions/v1.0/train/nq-train-31.jsonl.gz",
-    "size_hint": 875703668,
-    "expected_md5": "26955c79974141f71cb4729908f9c45b",
-    "stream": true,
-    "skip_local": true
-  },
-  "nq-train-32": {
-    "url": "https://storage.googleapis.com/natural_questions/v1.0/train/nq-train-32.jsonl.gz",
-    "size_hint": 895840703,
-    "expected_md5": "91e33f14401adafb3d5cd2c13239531b",
-    "stream": true,
-    "skip_local": true
-  },
-  "nq-train-33": {
-    "url": "https://storage.googleapis.com/natural_questions/v1.0/train/nq-train-33.jsonl.gz",
-    "size_hint": 874713497,
-    "expected_md5": "d28bf97bf7d433e64d7c016a477e97a1",
-    "stream": true,
-    "skip_local": true
-  },
-  "nq-train-34": {
-    "url": "https://storage.googleapis.com/natural_questions/v1.0/train/nq-train-34.jsonl.gz",
-    "size_hint": 872620262,
-    "expected_md5": "c98c6aa8578b04524a8e7f035aaa4bbe",
-    "stream": true,
-    "skip_local": true
-  },
-  "nq-train-35": {
-    "url": "https://storage.googleapis.com/natural_questions/v1.0/train/nq-train-35.jsonl.gz",
-    "size_hint": 854439473,
-    "expected_md5": "3e2b5b6280158f9ba312158a57360512",
-    "stream": true,
-    "skip_local": true
-  },
-  "nq-train-36": {
-    "url": "https://storage.googleapis.com/natural_questions/v1.0/train/nq-train-36.jsonl.gz",
-    "size_hint": 866233094,
-    "expected_md5": "b6114ca6d3804c045b6abd4b6e6a9f52",
-    "stream": true,
-    "skip_local": true
-  },
-  "nq-train-37": {
-    "url": "https://storage.googleapis.com/natural_questions/v1.0/train/nq-train-37.jsonl.gz",
-    "size_hint": 894411832,
-    "expected_md5": "89d1c93f2425c232882118fc3af92b9d",
-    "stream": true,
-    "skip_local": true
-  },
-  "nq-train-38": {
-    "url": "https://storage.googleapis.com/natural_questions/v1.0/train/nq-train-38.jsonl.gz",
-    "size_hint": 879967719,
-    "expected_md5": "785d092d65bb3d815eb5a8027d764c13",
-    "stream": true,
-    "skip_local": true
-  },
-  "nq-train-39": {
-    "url": "https://storage.googleapis.com/natural_questions/v1.0/train/nq-train-39.jsonl.gz",
-    "size_hint": 887056754,
-    "expected_md5": "c58b54591127ef977f9b900c05ec44ec",
-    "stream": true,
-    "skip_local": true
-  },
-  "nq-train-40": {
-    "url": "https://storage.googleapis.com/natural_questions/v1.0/train/nq-train-40.jsonl.gz",
-    "size_hint": 873720601,
-    "expected_md5": "cd14b09b6fc9ae8a7bda558b020459aa",
-    "stream": true,
-    "skip_local": true
-  },
-  "nq-train-41": {
-    "url": "https://storage.googleapis.com/natural_questions/v1.0/train/nq-train-41.jsonl.gz",
-    "size_hint": 880452966,
-    "expected_md5": "bb7415c0fd7cdc52ef8381c44194f2da",
-    "stream": true,
-    "skip_local": true
-  },
-  "nq-train-42": {
-    "url": "https://storage.googleapis.com/natural_questions/v1.0/train/nq-train-42.jsonl.gz",
-    "size_hint": 856217171,
-    "expected_md5": "08f384e34c0358ab4e9d72ac18eeb4f2",
-    "stream": true,
-    "skip_local": true
-  },
-  "nq-train-43": {
-    "url": "https://storage.googleapis.com/natural_questions/v1.0/train/nq-train-43.jsonl.gz",
-    "size_hint": 908184635,
-    "expected_md5": "c148652671404f7b2796327db542ef90",
-    "stream": true,
-    "skip_local": true
-  },
-  "nq-train-44": {
-    "url": "https://storage.googleapis.com/natural_questions/v1.0/train/nq-train-44.jsonl.gz",
-    "size_hint": 891701874,
-    "expected_md5": "245074693e3863f099ad92a2e7e07d88",
-    "stream": true,
-    "skip_local": true
-  },
-  "nq-train-45": {
-    "url": "https://storage.googleapis.com/natural_questions/v1.0/train/nq-train-45.jsonl.gz",
-    "size_hint": 870559738,
-    "expected_md5": "8e6d4a0895f5c87ede7cbbd0fe8ec0bb",
-    "stream": true,
-    "skip_local": true
-  },
-  "nq-train-46": {
-    "url": "https://storage.googleapis.com/natural_questions/v1.0/train/nq-train-46.jsonl.gz",
-    "size_hint": 883791796,
-    "expected_md5": "6b965fb2b2fdc3772da641aac10a7c7e",
-    "stream": true,
-    "skip_local": true
-  },
-  "nq-train-47": {
-    "url": "https://storage.googleapis.com/natural_questions/v1.0/train/nq-train-47.jsonl.gz",
-    "size_hint": 882109720,
-    "expected_md5": "79ac295cf818f1dcdf676772b3863232",
-    "stream": true,
-    "skip_local": true
-  },
-  "nq-train-48": {
-    "url": "https://storage.googleapis.com/natural_questions/v1.0/train/nq-train-48.jsonl.gz",
-    "size_hint": 882241605,
-    "expected_md5": "545bb6edf1290d61fd42b13125b5bf2a",
-    "stream": true,
-    "skip_local": true
-  },
-  "nq-train-49": {
-    "url": "https://storage.googleapis.com/natural_questions/v1.0/train/nq-train-49.jsonl.gz",
-    "size_hint": 863247626,
-    "expected_md5": "d6aaa8706626d4b6210e4f9bc6ffe265",
-    "stream": true,
-    "skip_local": true
-  }
-},
-
-
-"neuclir": {
-  "1/fa/docs": {
-    "instructions": "To use this dataset, you need to download the document files using the HC4 document download the post-processing script here: <https://github.com/NeuCLIR/download-collection>.\nTo proceed, symlink the source file here: {path}",
-    "cache_path": "1/fas/docs.jsonl"
-  },
-  "1/zh/docs": {
-    "instructions": "To use this dataset, you need to download the document files using the HC4 document download the post-processing script here: <https://github.com/NeuCLIR/download-collection>.\nTo proceed, symlink the source file here: {path}",
-    "cache_path": "1/zho/docs.jsonl"
-  },
-  "1/ru/docs": {
-    "instructions": "To use this dataset, you need to download the document files using the HC4 document download the post-processing script here: <https://github.com/NeuCLIR/download-collection>.\nTo proceed, symlink the source file here: {path}",
-    "cache_path": "1/rus/docs.jsonl"
-  }
-},
-
-"nyt": {
-  "source": {
-    "instructions": "The New York Times Annotated Corpus. It is available from the LDC via: <https://catalog.ldc.upenn.edu/LDC2008T19>.\nMore details about the procedure can be found here: <https://ir-datasets.com/nyt.html#DataAccess>.\nTo proceed, symlink the source file here: {path}",
-    "expected_md5": "67a1bcf200c448424bf0fba34cef17b0",
-    "cache_path": "nyt.tgz"
-  },
-  "trec-core-2017/queries": {
-    "url": "https://trec.nist.gov/data/core/core_nist.txt",
-    "irds_mirror": true,
-    "size_hint": 24444,
-    "expected_md5": "821f8eaaf11ae3ce9657d1442749480a",
-    "cache_path": "trec-core-2017/queries.txt"
-  },
-  "trec-core-2017/qrels": {
-    "url": "https://trec.nist.gov/data/core/qrels.txt",
-    "irds_mirror": true,
-    "size_hint": 462387,
-    "expected_md5": "8cf8dcafba6557e5ee62a28a44b0314d",
-    "cache_path": "trec-core-2017/qrels"
-  }
-},
-
-"pmc": {
-  "v1/source0": {
-    "url": "https://ceb.nlm.nih.gov/~simpsonmatt/pmc-text-00.tar.gz",
-    "size_hint": 1958971361,
-    "expected_md5": "3448bc2967913dd46c771d55b3b3ccae",
-    "cache_path": "v1/pmc-text-00.tar.gz"
-  },
-  "v1/source1": {
-    "url": "https://ceb.nlm.nih.gov/~simpsonmatt/pmc-text-01.tar.gz",
-    "size_hint": 3038214436,
-    "expected_md5": "6f4bee841dcf307ce1f4cd137f65e822",
-    "cache_path": "v1/pmc-text-01.tar.gz"
-  },
-  "v1/source2": {
-    "url": "https://ceb.nlm.nih.gov/~simpsonmatt/pmc-text-02.tar.gz",
-    "size_hint": 3133121435,
-    "expected_md5": "03375c91a74220c59071c7aa5f78deee",
-    "cache_path": "v1/pmc-text-02.tar.gz"
-  },
-  "v1/source3": {
-    "url": "https://ceb.nlm.nih.gov/~simpsonmatt/pmc-text-03.tar.gz",
-    "size_hint": 2161685233,
-    "expected_md5": "270648367547f746cf1e2e4323a46aa9",
-    "cache_path": "v1/pmc-text-03.tar.gz"
-  },
-  "v1/dup1": {
-    "url": "http://www.trec-cds.org/duplicates-1.txt",
-    "size_hint": 3836,
-    "expected_md5": "7a93656ca21c1749bf0b71a03be01cf3",
-    "cache_path": "v1/duplicates-1.txt"
-  },
-  "v1/dup2": {
-    "url": "http://www.trec-cds.org/duplicates-2.txt",
-    "size_hint": 2640,
-    "expected_md5": "8d5f1004ea4d00cfd5a96b40c6419be1",
-    "cache_path": "v1/duplicates-2.txt"
-  },
-  "v2/source0": {
-    "url": "https://ceb.nlm.nih.gov/~robertske/pmc-00.tar.gz",
-    "size_hint": 3875701879,
-    "expected_md5": "d66f2e243cb697138753e622f0a1867a",
-    "cache_path": "v2/pmc-text-00.tar.gz"
-  },
-  "v2/source1": {
-    "url": "https://ceb.nlm.nih.gov/~robertske/pmc-01.tar.gz",
-    "size_hint": 3590186941,
-    "expected_md5": "e59422e5d21ef7e1be307a0de61626f7",
-    "cache_path": "v2/pmc-text-01.tar.gz"
-  },
-  "v2/source2": {
-    "url": "https://ceb.nlm.nih.gov/~robertske/pmc-02.tar.gz",
-    "size_hint": 4991488701,
-    "expected_md5": "145d194643818ea09a4947ba6b1c91c7",
-    "cache_path": "v2/pmc-text-02.tar.gz"
-  },
-  "v2/source3": {
-    "url": "https://ceb.nlm.nih.gov/~robertske/pmc-03.tar.gz",
-    "size_hint": 6443033629,
-    "expected_md5": "231de843bb5334c3c885d75f2ca3240b",
-    "cache_path": "v2/pmc-text-03.tar.gz"
-  },
-  "trec-cds-2014/queries": {
-    "url": "http://www.trec-cds.org/topics2014.xml",
-    "size_hint": 22514,
-    "expected_md5": "4924e2a3bb539feac6cbb967f4875926",
-    "cache_path": "trec-cds-2014/queries.xml"
-  },
-  "trec-cds-2014/qrels": {
-    "url": "https://trec.nist.gov/data/clinical/qrels-treceval-2014.txt",
-    "irds_mirror": true,
-    "size_hint": 556628,
-    "expected_md5": "07c8f85a7b7bcfd4211301ecaa3b4769",
-    "cache_path": "trec-cds-2014/qrels"
-  },
-  "trec-cds-2015/queries": {
-    "url": "https://trec.nist.gov/data/clinical/topics-2015-A.xml",
-    "irds_mirror": true,
-    "size_hint": 22491,
-    "expected_md5": "462d9804257e7ad0128f16324c9ec06d",
-    "cache_path": "trec-cds-2015/queries.xml"
-  },
-  "trec-cds-2015/qrels": {
-    "url": "https://trec.nist.gov/data/clinical/qrels-treceval-2015.txt",
-    "irds_mirror": true,
-    "size_hint": 554312,
-    "expected_md5": "7bbe901cfa36df56dd13cce0275c1a2b",
-    "cache_path": "trec-cds-2015/qrels"
-  },
-  "trec-cds-2016/queries": {
-    "url": "https://trec.nist.gov/data/clinical/topics2016.xml",
-    "irds_mirror": true,
-    "size_hint": 79966,
-    "expected_md5": "22ccb3412931efe1ea084330737e41bc",
-    "cache_path": "trec-cds-2016/queries.xml"
-  },
-  "trec-cds-2016/qrels": {
-    "url": "https://trec.nist.gov/data/clinical/qrels-treceval-2016.txt",
-    "irds_mirror": true,
-    "size_hint": 553709,
-    "expected_md5": "1a450d38137082e214c1201a3023a6d1",
-    "cache_path": "trec-cds-2016/qrels"
-  }
-},
-
-"touche": {
-  "2020/task-1/queries": {
-    "url": "https://zenodo.org/record/6862281/files/topics-task-1.zip",
-    "size_hint": 8768,
-    "expected_md5": "9605104435165a6b01b737464596eba4"
-  },
-  "2020/task-1/qrels": {
-    "url": "https://zenodo.org/record/6862281/files/touche2020-task1-relevance-args-me-corpus-version-2020-04-01-corrected.qrels",
-    "size_hint": 62058,
-    "expected_md5": "6a645e2ebd4f1d6c44da4d9509624598"
-  },
-  "2020/task-1/qrels-argsme-1.0-uncorrected": {
-    "url": "https://zenodo.org/record/6862281/files/touche2020-task1-relevance-args-me-corpus-version-1.qrels",
-    "size_hint": 145201,
-    "expected_md5": "10f043e086818f9159ac37a9ebe5ce5d"
-  },
-  "2020/task-1/qrels-argsme-2020-04-01-uncorrected": {
-    "url": "https://zenodo.org/record/6862281/files/touche2020-task1-relevance-args-me-corpus-version-2020-04-01.qrels",
-    "size_hint": 66283,
-    "expected_md5": "6a27d7123423540664ccfe0391e4e417"
-  },
-  "2020/task-2/queries": {
-    "url": "https://zenodo.org/record/6797876/files/topics-task-2.zip",
-    "size_hint": 17279,
-    "expected_md5": "8de387d753ee8289a9f02346b63e12e4"
-  },
-  "2020/task-2/qrels": {
-    "url": "https://zenodo.org/record/6797876/files/touche2020-task2-relevance-withbaseline.qrels",
-    "size_hint": 58522,
-    "expected_md5": "b230436beb3a9eecbeb19c84ee6c855c"
-  },
-  "2021/task-1/queries": {
-    "url": "https://zenodo.org/record/6798216/files/topics-task-1-only-titles-2021.zip",
-    "size_hint": 1350,
-    "expected_md5": "61bad9cf6bc713a81297cd95cf9e156f"
-  },
-  "2021/task-1/qrels-relevance": {
-    "url": "https://zenodo.org/record/6798216/files/touche-task1-51-100-relevance.qrels",
-    "size_hint": 99736,
-    "expected_md5": "76b4e8348bde353167ce52ffa598a6b1"
-  },
-  "2021/task-1/qrels-quality": {
-    "url": "https://zenodo.org/record/6798216/files/touche-task1-51-100-quality.qrels",
-    "size_hint": 100087,
-    "expected_md5": "c899bcab9b00fdd28f77d08a1d26298a"
-  },
-  "2021/task-2/queries": {
-    "url": "https://zenodo.org/record/6798217/files/topics-task-2-2021.zip",
-    "size_hint": 15532,
-    "expected_md5": "0c06079b327ecd2b4c5971bd17bd0aa3"
-  },
-  "2021/task-2/qrels-relevance": {
-    "url": "https://zenodo.org/record/6798217/files/touche-task2-51-100-relevance.qrels",
-    "size_hint": 68548,
-    "expected_md5": "970b48e0c057afaee17a7832100ab67c"
-  },
-  "2021/task-2/qrels-quality": {
-    "url": "https://zenodo.org/record/6798217/files/touche-task2-51-100-quality.qrels",
-    "size_hint": 68548,
-    "expected_md5": "062bea3b8307ae481876fe31253092b5"
-  },
-  "2022/task-1/queries": {
-    "url": "https://zenodo.org/record/6873574/files/topics.xml",
-    "size_hint": 31089,
-    "expected_md5": "83a9cb2290f867199d6de9c73eeacf43"
-  },
-  "2022/task-1/qrels-relevance": {
-    "url": "https://zenodo.org/record/6873574/files/touche-task1-2022-relevance-dedup.qrels",
-    "size_hint": 482162,
-    "expected_md5": "658e5c13d8e5a80371d73ee1b04499bc"
-  },
-  "2022/task-1/qrels-quality": {
-    "url": "https://zenodo.org/record/6873574/files/touche-task1-2022-quality-dedup.qrels",
-    "size_hint": 482162,
-    "expected_md5": "8d12dac4ca8dfc0693ab34c926e87c1b"
-  },
-  "2022/task-1/qrels-coherence": {
-    "url": "https://zenodo.org/record/6873574/files/touche-task1-2022-coherence-dedup.qrels",
-    "size_hint": 482162,
-    "expected_md5": "5389bb1df02d3ba54a458eb969cbc5e9"
-  },
-  "2022/task-2/queries": {
-    "url": "https://zenodo.org/record/6873567/files/topics-task2-2022.zip",
-    "size_hint": 17203,
-    "expected_md5": "fafbb6352be108419535aaed83fc5762"
-  },
-  "2022/task-2/qrels-relevance": {
-    "url": "https://zenodo.org/record/6873567/files/touche-task2-2022-relevance.qrels",
-    "size_hint": 78379,
-    "expected_md5": "dcdd1031ce2e0830ae76d7b21fca2579"
-  },
-  "2022/task-2/qrels-quality": {
-    "url": "https://zenodo.org/record/6873567/files/touche-task2-2022-quality.qrels",
-    "size_hint": 78379,
-    "expected_md5": "adf28c877efcd94954263b392714cb60"
-  },
-  "2022/task-2/qrels-stance": {
-    "url": "https://zenodo.org/record/6873567/files/touche-task2-2022-stance.qrels",
-    "size_hint": 84891,
-    "expected_md5": "ac9afec4eb590877df9c94dd8d931a37"
-  },
-  "2022/task-2/passages": {
-    "url": "https://zenodo.org/record/6873567/files/touche-task2-passages-version-002.jsonl.gz",
-    "size_hint": 285743369,
-    "expected_md5": "ed4d6104b78986849c59bbc470464cec"
-  },
-  "2022/task-2/passages-expanded-doc-t5-query": {
-    "url": "https://zenodo.org/record/6873567/files/touche-task2-passages-version-002-expanded-with-doc-t5-query.jsonl.gz",
-    "size_hint": 300736532,
-    "expected_md5": "062452996389a320b83ce274df82cf4b"
-  },
-  "2022/task-3/queries": {
-    "url": "https://zenodo.org/record/6873575/files/topics.xml",
-    "size_hint": 31089,
-    "expected_md5": "83a9cb2290f867199d6de9c73eeacf43"
-  },
-  "2022/task-3/qrels": {
-    "url": "https://zenodo.org/record/6873575/files/touche-task3-001-050-relevance.qrels",
-    "size_hint": 558028,
-    "expected_md5": "83ec2d715d0205b68b9b63f9c30da784"
-  }
-},
-
-"touche-image": {
-  "2022-06-13/images-main": {
-    "url": "https://zenodo.org/record/6873575/files/touche22-image-search-main.zip",
-    "size_hint": 4498749006,
-    "expected_md5": "e59b1c724d976af27596b5c8ad310fd5"
-  },
-  "2022-06-13/images-nodes": {
-    "url": "https://zenodo.org/record/6873575/files/touche22-image-search-nodes.zip",
-    "size_hint": 5424503960,
-    "expected_md5": "97b7117d02668fa3e93095d277efd56b"
-  },
-  "2022-06-13/images-png": {
-    "url": "https://zenodo.org/record/6873575/files/touche22-image-search-png-images.zip",
-    "size_hint": 17851724760,
-    "expected_md5": "e2965b221248ba23a288135f757efae1"
-  }
-},
-
-"trec-arabic": {
-  "docs": {
-    "instructions": "The dataset is based on the Arabic Newswire corpus. It is available from the LDC via: <https://catalog.ldc.upenn.edu/LDC2001T55>\nMore details about the procedure can be found here: <https://ir-datasets.com/trec-arabic.html#DataAccess>.\nTo proceed, symlink the source file here: {path}",
-    "expected_md5": "b17f34a51dca8d19fae66c338c9ed73a",
-    "cache_path": "corpus.tgz"
-  },
-  "ar2001/queries": {
-    "url": "https://trec.nist.gov/data/topics_noneng/arabic_topics.txt",
-    "irds_mirror": true,
-    "size_hint": 10320,
-    "expected_md5": "a3d78c379056a080fe40a59a341496b8",
-    "cache_path": "ar2001/queries"
-  },
-  "ar2001/qrels": {
-    "url": "https://trec.nist.gov/data/qrels_noneng/xlingual_t10qrels.txt",
-    "irds_mirror": true,
-    "size_hint": 650331,
-    "expected_md5": "5951e2f0bf72df9f93fc32b93e3a7fde",
-    "cache_path": "ar2001/qrels"
-  },
-  "ar2002/queries": {
-    "url": "https://trec.nist.gov/data/topics_noneng/CL.topics.arabic.trec11.txt",
-    "irds_mirror": true,
-    "size_hint": 15873,
-    "expected_md5": "f75a6164d794bab66509f1e818612363",
-    "cache_path": "ar2002/queries"
-  },
-  "ar2002/qrels": {
-    "url": "https://trec.nist.gov/data/qrels_noneng/qrels.trec11.xlingual.txt",
-    "irds_mirror": true,
-    "size_hint": 1114528,
-    "expected_md5": "40f25e1e98101e27d081685cbdc390ef",
-    "cache_path": "ar2002/qrels"
-  }
-},
-
-"trec-cast": {
-  "marco_dupes": {
-    "url": "http://boston.lti.cs.cmu.edu/Services/treccast19/duplicate_list_v1.0.txt",
-    "size_hint": 131116975,
-    "expected_md5": "071d789ce7d8ebab4392dec62c5d17b7",
-    "cache_path": "marco_duplicate_list_v1.0.txt"
-  },
-  "wapo_dupes": {
-    "url": "http://boston.lti.cs.cmu.edu/Services/treccast19/wapo_duplicate_list_v1.0.txt",
-    "size_hint": 497283320,
-    "expected_md5": "3f221bdd3a44d1850d698041a8cdd2bc",
-    "cache_path": "wapo_duplicate_list_v1.0.txt"
-  },
-  "2019/train/queries": {
-    "url": "https://raw.githubusercontent.com/daltonj/treccastweb/master/2019/data/training/train_topics_v1.0.json",
-    "size_hint": 32800,
-    "expected_md5": "2017389f5bbea04478574c6e84d65482",
-    "cache_path": "2019/train_topics_v1.0.json"
-  },
-  "2019/train/qrels": {
-    "url": "https://raw.githubusercontent.com/daltonj/treccastweb/master/2019/data/training/train_topics_mod.qrel",
-    "size_hint": 80964,
-    "expected_md5": "84af27620dfc009f1f76a58e3d9d6c40",
-    "cache_path": "2019/train_topics_mod.qrel"
-  },
-  "2019/train/scoreddocs": {
-    "url": "http://boston.lti.cs.cmu.edu/vaibhav2/cast/train_topics.teIn",
-    "size_hint": 14766212,
-    "expected_md5": "83bdb720e0c469390004598091021901",
-    "cache_path": "2019/train_topics.teIn"
-  },
-  "2019/eval/queries": {
-    "url": "https://raw.githubusercontent.com/daltonj/treccastweb/master/2019/data/evaluation/evaluation_topics_v1.0.json",
-    "size_hint": 57204,
-    "expected_md5": "362283885194feefcab8441d2bb24f7c",
-    "cache_path": "2019/evaluation_topics_v1.0.json"
-  },
-  "2019/eval/qrels": {
-    "url": "https://trec.nist.gov/data/cast/2019qrels.txt",
-    "irds_mirror": true,
-    "size_hint": 1138032,
-    "expected_md5": "aab238105020c4cd55fae60dedfa9f1e",
-    "cache_path": "2019/2019qrels.txt"
-  },
-  "2019/eval/scoreddocs": {
-    "url": "http://boston.lti.cs.cmu.edu/vaibhav2/cast/test_topics.teIn",
-    "size_hint": 27691171,
-    "expected_md5": "4c3958c09edab1b46474a337590c1ecd",
-    "cache_path": "2019/test_topics.teIn"
-  },
-  "2020/queries": {
-    "url": "https://raw.githubusercontent.com/daltonj/treccastweb/master/2020/2020_manual_evaluation_topics_v1.0.json",
-    "size_hint": 78998,
-    "expected_md5": "98ae2be2c82e294895a83e76b4133e19",
-    "cache_path": "2020/2020_manual_evaluation_topics_v1.0.json"
-  },
-  "2020/qrels": {
-    "url": "https://trec.nist.gov/data/cast/2020qrels.txt",
-    "irds_mirror": true,
-    "size_hint": 1563427,
-    "expected_md5": "de6a8406217945bdbf1da304214ef60c",
-    "cache_path": "2020/2020qrels.txt"
-  }
-},
-
-"trec-mandarin": {
-  "docs": {
-    "instructions": "The dataset is based on the TREC Mandarin corpus. It is available from the LDC via: <https://catalog.ldc.upenn.edu/LDC2000T52>\nMore details about the procedure can be found here: <https://ir-datasets.com/trec-mandarin.html#DataAccess>.\nTo proceed, symlink the source file here: {path}",
-    "expected_md5": "a847fa029a1356b8f396aa642c449e38",
-    "cache_path": "corpus.tgz"
-  },
-  "trec5/queries": {
-    "url": "https://trec.nist.gov/data/topics_noneng/topics.CH1-CH28.chinese.english.gz",
-    "irds_mirror": true,
-    "size_hint": 9136,
-    "expected_md5": "9ce885d36e8642d4114f40e7008e5b8a",
-    "cache_path": "trec5/queries.gz"
-  },
-  "trec5/qrels": {
-    "url": "https://trec.nist.gov/data/qrels_noneng/qrels.1-28.chinese.gz",
-    "irds_mirror": true,
-    "size_hint": 76063,
-    "expected_md5": "73693083d75ef323fca2a218604b41ac",
-    "cache_path": "trec5/qrels.gz"
-  },
-  "trec6/queries": {
-    "url": "https://trec.nist.gov/data/topics_noneng/topics.CH29-CH54.chinese.english.gz",
-    "irds_mirror": true,
-    "size_hint": 8920,
-    "expected_md5": "c3a58ec59e55c162fdc3e3a9c5e9b8a7",
-    "cache_path": "trec6/queries.gz"
-  },
-  "trec6/qrels": {
-    "url": "https://trec.nist.gov/data/qrels_noneng/qrels.trec6.29-54.chinese.gz",
-    "irds_mirror": true,
-    "size_hint": 44468,
-    "expected_md5": "675ab2f14fad9017d646d052c0b35c46",
-    "cache_path": "trec6/qrels.gz"
-  }
-},
-
-"trec-spanish": {
-  "docs": {
-    "instructions": "The dataset is based on the TREC Spanish corpus. It is available from the LDC via: <https://catalog.ldc.upenn.edu/LDC2000T51>\nMore details about the procedure can be found here: <https://ir-datasets.com/trec-spanish.html#DataAccess>.\nTo proceed, symlink the source file here: {path}",
-    "expected_md5": "4b8583c03149cf0c06c090fd230b33c6",
-    "cache_path": "corpus.tgz"
-  },
-  "trec3/queries": {
-    "url": "https://trec.nist.gov/data/topics_noneng/topics.SP1-SP25.spanish.english.gz",
-    "irds_mirror": true,
-    "size_hint": 9029,
-    "expected_md5": "22eea4a5c131db9cc4a431235f6a0573",
-    "cache_path": "trec3/queries.gz"
-  },
-  "trec3/qrels": {
-    "url": "https://trec.nist.gov/data/qrels_noneng/qrels.1-25.spanish.gz",
-    "irds_mirror": true,
-    "size_hint": 64178,
-    "expected_md5": "e1703487f43fb7ea30b87a0f14ccb5ce",
-    "cache_path": "trec3/qrels.gz"
-  },
-  "trec4/queries": {
-    "url": "https://trec.nist.gov/data/topics_noneng/topics.SP26-SP50.spanish.english.gz",
-    "irds_mirror": true,
-    "size_hint": 2091,
-    "expected_md5": "dfd9685cce559e33ab397c1878a6a1f8",
-    "cache_path": "trec4/querie.gz"
-  },
-  "trec4/qrels": {
-    "url": "https://trec.nist.gov/data/qrels_noneng/qrels.26-50.spanish.gz",
-    "irds_mirror": true,
-    "size_hint": 46394,
-    "expected_md5": "f2540f9fb83433ca8ef9503671136498",
-    "cache_path": "trec4/qrels.gz"
-  }
-},
-
-"tripclick": {
-  "benchmark": {
-    "instructions": "To use this dataset, you need to request the source files from the Trip Database here: <https://tripdatabase.github.io/tripclick/#getting-the-data>.\nMore details about the procedure can be found here: <https://ir-datasets.com/tripclick.html#DataAccess>.\nTo proceed, symlink the source file here: {path}",
-    "expected_md5": "6e5d3deeba138750e9a148b538f30a8f",
-    "cache_path": "benchmark.tar.gz"
-  },
-  "dlfiles": {
-    "instructions": "To use this dataset, you need to request the source files from the Trip Database here: <https://tripdatabase.github.io/tripclick/#getting-the-data>.\nMore details about the procedure can be found here: <https://ir-datasets.com/tripclick.html#DataAccess>.\nTo proceed, symlink the source file here: {path}",
-    "expected_md5": "1f256c19466b414e365324d8ef21f09c",
-    "cache_path": "dlfiles.tar.gz"
-  },
-  "dlfiles_runs_test": {
-    "instructions": "To use this dataset, you need to request the source files from the Trip Database here: <https://tripdatabase.github.io/tripclick/#getting-the-data>.\nMore details about the procedure can be found here: <https://ir-datasets.com/tripclick.html#DataAccess>.\nTo proceed, symlink the source file here: {path}",
-    "expected_md5": "2b5e98c683a91e19630636b6f83e3b15",
-    "cache_path": "dlfiles_runs_test.tar.gz"
-  },
-  "logs": {
-    "instructions": "To use this dataset, you need to request the source files from the Trip Database here: <https://tripdatabase.github.io/tripclick/#getting-the-data>.\nMore details about the procedure can be found here: <https://ir-datasets.com/tripclick.html#DataAccess>.\nTo proceed, symlink the source file here: {path}",
-    "expected_md5": "1d3a548685c2fbef9b2076b0b04ba44f",
-    "cache_path": "logs.tar.gz"
-  },
-  "hofstaetter-triples": {
-    "url": "https://huggingface.co/datasets/sebastian-hofstaetter/tripclick-training/resolve/main/improved_tripclick_train_triple-ids.tsv",
-    "size_hint": 233053452,
-    "expected_md5": "8d70808ec06570e02bc4014ed033b5d0",
-    "cache_path": "improved_tripclick_train_triple-ids.tsv"
-  }
-},
-
-"trec-robust04": {
-  "docs": {
-    "instructions": "The TREC Robust document collection is from TREC disks 4 and 5. Due to the copyrighted nature of the  documents, this collection is for research use only, which requires agreements to be filed with NIST. See details here: <https://trec.nist.gov/data/cd45/index.html>.\nMore details about the procedure can be found here: <https://ir-datasets.com/trec-robust04.html#DataAccess>.\nOnce completed, place the uncompressed source here: {path}\nThis should contain directories like NEWS_data/FBIS, NEWS_data/FR94, etc.",
-    "irds_mirror": true,
-    "cache_path": "trec45"
-  },
-  "queries": {
-    "url": "https://trec.nist.gov/data/robust/04.testset.gz",
-    "irds_mirror": true,
-    "size_hint": 34293,
-    "expected_md5": "5eac3d774a2f87da61c08a94f945beff",
-    "cache_path": "queries.gz"
-  },
-  "qrels": {
-    "url": "https://trec.nist.gov/data/robust/qrels.robust2004.txt",
-    "irds_mirror": true,
-    "size_hint": 6543541,
-    "expected_md5": "123c2a0ba2ec31178cb1050995dcfdfa",
-    "cache_path": "qrels"
-  }
-},
-
-"tweets2013-ia": {
-  "docs/feb": {
-    "url": "https://archive.org/download/archiveteam-twitter-stream-2013-02/archiveteam-twitter-stream-2013-02.tar",
-    "expected_md5": "e82916d37116c781afff750e2127156f",
-    "stream": true,
-    "skip_local": true,
-    "skip_test": true
-  },
-  "docs/mar": {
-    "url": "https://archive.org/download/archiveteam-twitter-stream-2013-03/archiveteam-twitter-stream-2013-03.tar",
-    "expected_md5": "486817a372e03298162daa0e80dc6399",
-    "stream": true,
-    "skip_local": true,
-    "skip_test": true
-  },
-  "trec-mb-2013/queries": {
-    "url": "https://trec.nist.gov/data/microblog/2013/topics.MB111-170.txt",
-    "irds_mirror": true,
-    "size_hint": 11471,
-    "expected_md5": "0b78d99dfa2d655dca7e9f138a93c21a",
-    "cache_path": "trec-mb-2013/queries.txt"
-  },
-  "trec-mb-2013/qrels": {
-    "url": "https://trec.nist.gov/data/microblog/2013/qrels.txt",
-    "irds_mirror": true,
-    "size_hint": 1995812,
-    "expected_md5": "4776a5dfd80b3f675184315ec989c02f",
-    "cache_path": "trec-mb-2013/qrels"
-  },
-  "trec-mb-2014/queries": {
-    "url": "https://trec.nist.gov/data/microblog/2014/topics.desc.MB171-225.txt",
-    "irds_mirror": true,
-    "size_hint": 17785,
-    "expected_md5": "e9d520f976176e710fd68bb3a065a3e7",
-    "cache_path": "trec-mb-2014/queries.txt"
-  },
-  "trec-mb-2014/qrels": {
-    "url": "https://trec.nist.gov/data/microblog/2014/qrels2014.txt",
-    "irds_mirror": true,
-    "size_hint": 1623580,
-    "expected_md5": "68d9a1920b244f6ccdc687ee1d473214",
-    "cache_path": "trec-mb-2014/qrels"
-  }
-},
-
-"vaswani": {
-  "main": {
-    "url": "http://ir.dcs.gla.ac.uk/resources/test_collections/npl/npl.tar.gz",
-    "size_hint": 2125168,
-    "expected_md5": "23e5607081191b153738e81fbd834680",
-    "cache_path": "npl.tar.gz"
-  }
-},
-
-"wapo": {
-  "v2": {
-    "instructions": "The Washington Post collection can be requested here: <https://trec.nist.gov/data/wapost/>\nMore details about the procedure can be found here: <https://ir-datasets.com/wapo.html#DataAccess>.\nOnce completed, place/link the source file: {path}",
-    "expected_md5": "ce6e93f6ce9959b72c2de4f8d12089ab",
-    "cache_path": "WashingtonPost.v2.tar.gz"
-  },
-  "trec-core-2018/queries": {
-    "url": "https://trec.nist.gov/data/core/topics2018.txt",
-    "irds_mirror": true,
-    "size_hint": 24079,
-    "expected_md5": "1b11276f0e1badd68347884664816654",
-    "cache_path": "trec-core-2018/queries.txt"
-  },
-  "trec-core-2018/qrels": {
-    "url": "https://trec.nist.gov/data/core/qrels2018.txt",
-    "irds_mirror": true,
-    "size_hint": 1121301,
-    "expected_md5": "7a982cd110f8bb30da4141f0f639f2e1",
-    "cache_path": "trec-core-2018/qrels"
-  },
-  "trec-news-2018/queries": {
-    "url": "https://trec.nist.gov/data/news/2018/newsir18-topics.txt",
-    "irds_mirror": true,
-    "size_hint": 12489,
-    "expected_md5": "73740793543b439d1ff1b8ee9359973a",
-    "cache_path": "trec-news-2018/queries.txt"
-  },
-  "trec-news-2018/qrels": {
-    "url": "https://trec.nist.gov/data/news/2018/bqrels.exp-gains.txt",
-    "irds_mirror": true,
-    "size_hint": 364062,
-    "expected_md5": "396963175006cb3201ea7c16e874033a",
-    "cache_path": "trec-news-2018/qrels"
-  },
-  "trec-news-2019/queries": {
-    "url": "https://trec.nist.gov/data/news/2019/newsir19-background-linking-topics.xml",
-    "irds_mirror": true,
-    "size_hint": 14847,
-    "expected_md5": "388b5c96f8962da17eb1024b856d21c1",
-    "cache_path": "trec-news-2019/queries.txt"
-  },
-  "trec-news-2019/qrels": {
-    "url": "https://trec.nist.gov/data/news/2019/newsir19-qrels-background.txt",
-    "irds_mirror": true,
-    "size_hint": 669632,
-    "expected_md5": "7b839a1a94e349d3facf28012542cc1d",
-    "cache_path": "trec-news-2019/qrels"
-  },
-  "trec-news-2020/queries": {
-    "url": "https://trec.nist.gov/data/news/2020/newsir20-topics.txt",
-    "irds_mirror": true,
-    "size_hint": 13217,
-    "expected_md5": "2674538a07fb7ac29200cbc4c4a05404",
-    "cache_path": "trec-news-2020/queries.txt"
-  },
-  "trec-news-2020/qrels": {
-    "url": "https://trec.nist.gov/data/news/2020/qrels.background",
-    "irds_mirror": true,
-    "size_hint": 729348,
-    "expected_md5": "7c31f731775bdd4148d349df1a9e43fc",
-    "cache_path": "trec-news-2020/qrels"
-  }
-},
-
-"wikiclir": {
-  "source": {
-    "url": "https://www.cs.jhu.edu/~kevinduh/a/wikiclir2018/wiki-clir.tar.gz",
-    "size_hint": 7036445773,
-    "expected_md5": "705abb611eb8cbab9ced2b8767a3bdb6"
-  }
-},
-
-"wikir": {
-  "en1k": {
-    "url": "https://zenodo.org/record/3565761/files/wikIR1k.zip",
-    "size_hint": 164995559,
-    "expected_md5": "554299bca984640cb283d6ba55753608"
-  },
-  "en59k": {
-    "url": "https://zenodo.org/record/3557342/files/wikIR59k.zip",
-    "size_hint": 1154400672,
-    "expected_md5": "c9f7e646e022eea84e6f00e3870ca79b"
-  },
-  "en78k": {
-    "url": "https://www.zenodo.org/record/3707606/files/enwikIR.zip",
-    "size_hint": 4234761118,
-    "expected_md5": "e1a1f7678523032e0be5fedaed6c0740"
-  },
-  "ens78k": {
-    "url": "https://www.zenodo.org/record/3707238/files/enwikIRS.zip",
-    "size_hint": 4245785781,
-    "expected_md5": "8fd2e530ec9dfd17f3b305ec23122b55"
-  },
-  "fr14k": {
-    "url": "https://zenodo.org/record/3569718/files/FRwikIR14k.zip",
-    "size_hint": 331209361,
-    "expected_md5": "0bf8a8965b1a550ad3604a9ddd5c6bbe"
-  },
-  "es13k": {
-    "url": "https://zenodo.org/record/3569724/files/ESwikIR13k.zip",
-    "size_hint": 299523201,
-    "expected_md5": "4847eeffbf261d3877da86f5ccae4e43"
-  },
-  "it16k": {
-    "url": "https://zenodo.org/record/3569732/files/ITwikIR16k.zip",
-    "size_hint": 248875419,
-    "expected_md5": "e9c5b81c9df6fdc0e2986fa8ffb8ff12"
-=======
   
   "wikir": {
     "en1k": {
@@ -8239,6 +4127,5 @@
       "expected_md5": "49589ab65d1eaf78dbbadfc5ae56ef72",
       "cache_path": "qrels.txt"
     }
->>>>>>> 632abcf1
   }
   }