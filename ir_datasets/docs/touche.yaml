--- conflicted
+++ resolved
@@ -165,28 +165,19 @@
     Touché 2022 is the third lab on argument retrieval at CLEF 2022 featuring three tasks.
     </p>
     <p>
-<<<<<<< HEAD
     Given a query about a controversial topic, retrieve and rank a relevant pair of sentences 
     from a collection of arguments (<a class="ds-ref">argsme/2020-04-01-processed</a>).
-=======
-    Given a query about a controversial topic, retrieve and rank a relevant pair of sentences from a collection of arguments (<a class="ds-ref">argsme/2020-04-01-processed</a>).
->>>>>>> 546baf8c
-    </p>
-    <p>
-    Documents are judged based on their general topical relevance and for rhetorical quality,
-    i.e., "well-writtenness" of the document:
-    (1) whether the text has a good style of speech (formal language is preferred over informal),
-    (2) whether the text has a proper sentence structure and is easy to read,
-    (3) whether it includes profanity, has typos, and makes use of other detrimental style choices.
-    </p>
-    <ul>
-<<<<<<< HEAD
+    </p>
+    <p>
+    Documents are judged based on their general topical relevance and for rhetorical quality,
+    i.e., "well-writtenness" of the document:
+    (1) whether the text has a good style of speech (formal language is preferred over informal),
+    (2) whether the text has a proper sentence structure and is easy to read,
+    (3) whether it includes profanity, has typos, and makes use of other detrimental style choices.
+    </p>
+    <ul>
     <li><a href="https://touche.webis.de/clef22/touche22-web/argument-retrieval-for-controversial-questions">Task 1 website</a></li>
     <li><a href="https://touche.webis.de/clef22/touche22-web">Lab website</a></li>
-=======
-    <li><a href="https://touche.webis.de/clef22/touche22-web/argument-retrieval-for-controversial-questions.html">Task 1 website</a></li>
-    <li><a href="https://touche.webis.de/clef22/touche22-web/">Lab website</a></li>
->>>>>>> 546baf8c
     <li><a href="https://doi.org/10.1007/978-3-030-99739-7_43">Overview paper</a></li>
     </ul>
   bibtex_ids:
@@ -204,23 +195,18 @@
     Touché 2022 is the third lab on argument retrieval at CLEF 2022 featuring three tasks.
     </p>
     <p>
-<<<<<<< HEAD
     Given a comparative topic and a collection of documents, the task is to retrieve relevant argumentative passages 
     for either compared object or for both and to detect their respective stances 
     with respect to the object they talk about.
-=======
-    Given a comparative topic and a collection of documents, the task is to retrieve relevant argumentative passages for either compared object or for both and to detect their respective stances with respect to the object they talk about.
->>>>>>> 546baf8c
-    </p>
-    <p>
-    Documents are judged based on their general topical relevance and for rhetorical quality,
-    i.e., "well-writtenness" of the document:
-    (1) whether the text has a good style of speech (formal language is preferred over informal),
-    (2) whether the text has a proper sentence structure and is easy to read,
-    (3) whether it includes profanity, has typos, and makes use of other detrimental style choices.
-    </p>
-    <p>
-<<<<<<< HEAD
+    </p>
+    <p>
+    Documents are judged based on their general topical relevance and for rhetorical quality,
+    i.e., "well-writtenness" of the document:
+    (1) whether the text has a good style of speech (formal language is preferred over informal),
+    (2) whether the text has a proper sentence structure and is easy to read,
+    (3) whether it includes profanity, has typos, and makes use of other detrimental style choices.
+    </p>
+    <p>
     Additionally, the stance of the retrieved text passages towards the compared objects in questions is judged. 
     For instance, in the question <i>Who is a better friend, a cat or a dog?</i> the terms <i>cat</i> and <i>dog</i> 
     are the comparison objects. An answer candidate like <i>Cats can be quite affectionate and attentive, 
@@ -230,13 +216,6 @@
     <ul>
     <li><a href="https://touche.webis.de/clef22/touche22-web/argument-retrieval-for-comparative-questions">Task 2 website</a></li>
     <li><a href="https://touche.webis.de/clef22/touche22-web">Lab website</a></li>
-=======
-    Additionally, classify the stance of the retrieved text passages towards the compared objects in questions. For instance, in the question <i>Who is a better friend, a cat or a dog?</i> the terms <i>cat</i> and <i>dog</i> are the comparison objects. An answer candidate like <i>Cats can be quite affectionate and attentive, and thus are good friends</i> should be classified as pro the <i>cat</i> object, while <i>Cats are less faithful than dogs</i> as supporting the <i>dog</i> object.
-    </p>
-    <ul>
-    <li><a href="https://touche.webis.de/clef22/touche22-web/argument-retrieval-for-comparative-questions.html">Task 2 website</a></li>
-    <li><a href="https://touche.webis.de/clef22/touche22-web/">Lab website</a></li>
->>>>>>> 546baf8c
     <li><a href="https://doi.org/10.1007/978-3-030-99739-7_43">Overview paper</a></li>
     </ul>
   bibtex_ids:
@@ -246,12 +225,8 @@
   pretty_name: "Touché 2022 Task 2: Argument Retrieval for Comparative Questions (Expanded)"
   desc: |
     <p>
-<<<<<<< HEAD
     Pre-processed version of <a class="ds-ref">clueweb12/touche-2022-task-2</a> where each passage 
     has been expanded with queries generated using DocT5Query.
-=======
-    Pre-processed version of <a class="ds-ref">clueweb12/touche-2022-task-2</a> where each passage has been expanded with queries generated using DocT5Query.
->>>>>>> 546baf8c
     </p>
   bibtex_ids:
     - Bondarenko2022Touche
@@ -268,32 +243,24 @@
     Touché 2022 is the third lab on argument retrieval at CLEF 2022 featuring three tasks.
     </p>
     <p>
-<<<<<<< HEAD
+    Given a controversial topic, the task is to retrieve images 
+    (from <a class="ds-ref">touche-image/2022-06-13</a>) 
+    for each stance (pro/con) that show support for that stance.
+    </p>
+    <p>
     Systems are evaluated on 50 topics by the ratio of images among the 20 retrieved images 
     for each topic (10 images for each stance) that are all three: 
     relevant to the topic, argumentative, and have the associated stance.
-=======
-    Given a controversial topic, the task is to retrieve images (from <a class="ds-ref">touche-image/2022-06-13</a>) for each stance (pro/con) that show support for that stance.
->>>>>>> 546baf8c
-    </p>
-    <p>
-    Systems are evaluated on Touché topics 1-50 by the ratio of images among the 20 retrieved images for each topic (10 images for each stance) that are all three: relevant to the topic, argumentative, and have the associated stance.
-    </p>
-    <ul>
-<<<<<<< HEAD
+    </p>
+    <ul>
     <li><a href="https://touche.webis.de/clef22/touche22-web/image-retrieval-for-arguments">Task 3 website</a></li>
     <li><a href="https://touche.webis.de/clef22/touche22-web">Lab website</a></li>
-=======
-    <li><a href="https://touche.webis.de/clef22/touche22-web/image-retrieval-for-arguments.html">Task 3 website</a></li>
-    <li><a href="https://touche.webis.de/clef22/touche22-web/">Lab website</a></li>
->>>>>>> 546baf8c
     <li><a href="https://doi.org/10.1007/978-3-030-99739-7_43">Overview paper</a></li>
     </ul>
   bibtex_ids:
     - Bondarenko2022Touche
     - Kiesel2021Image
     - Dimitrov2021SemEval
-<<<<<<< HEAD
     - Yanai2007Image
 
 2023/task-1:
@@ -375,7 +342,7 @@
     </p>
     <p>
     Given a controversial topic, the task is to retrieve images 
-    (from <a class="ds-ref">touche-image-search/2022-06-13</a>) 
+    (from <a class="ds-ref">touche-image/2022-06-13</a>) 
     for each stance (pro/con) that show support for that stance.
     </p>
     <p>
@@ -391,6 +358,3 @@
     - Kiesel2021Image
     - Dimitrov2021SemEval
     - Yanai2007Image
-=======
-    - Yanai2007Image
->>>>>>> 546baf8c
