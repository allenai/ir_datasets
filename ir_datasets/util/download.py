--- conflicted
+++ resolved
@@ -233,21 +233,8 @@
 
     def contents(self):
         if self._contents is None:
-<<<<<<< HEAD
-            if self._file.startswith('/'):
-                data = open(self._file).read()
-            else:
-                data = pkgutil.get_data('ir_datasets', self._file)
-            if self._parser == "json":
-                json = ir_datasets.lazy_libs.json()
-                self._contents = json.loads(data)
-            else:
-                yaml = ir_datasets.lazy_libs.yaml()
-                self._contents = yaml.load(data, Loader=yaml.BaseLoader)
-=======
             data = pkgutil.get_data('ir_datasets', self._file)
             self._contents = json.loads(data)
->>>>>>> 65a904bb
         return self._contents
 
     def context(self, key, base_path=None, dua=None):
