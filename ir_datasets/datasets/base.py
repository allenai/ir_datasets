--- conflicted
+++ resolved
@@ -210,9 +210,6 @@
         return f'BetaPythonApiDocpairs({repr(self._handler)})'
 
 
-<<<<<<< HEAD
-class FilteredQueries(BaseQueries):
-=======
 class _BetaPythonApiQlogs:
     def __init__(self, handler):
         self._handler = handler
@@ -228,8 +225,7 @@
         return self._handler.qlogs_count()
 
 
-class FilteredQueries:
->>>>>>> 70cc0d07
+class FilteredQueries(BaseQueries):
     def __init__(self, queries_handler, lazy_qids, mode='include'):
         self._queries_handler = queries_handler
         self._lazy_qids = lazy_qids
