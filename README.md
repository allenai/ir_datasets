# ir_datasets

`ir_datasets` is a python package that provides a common interface to many IR ad-hoc ranking
benchmarks, training datasets, etc.

The package takes care of downloading datasets (including documents, queries, relevance judgments,
etc.) when available from public sources. Instructions on how to obtain datasets are provided when
they are not publicly available.

`ir_datasets` provides a common iterator format to allow them to be easily used in python. It
attempts to provide the data in an unaltered form (i.e., keeping all fields and markup), while
handling differences in file formats, encoding, etc. Adapters provide extra functionality, e.g., to
allow quick lookups of documents by ID.

A command line interface is also available.

You can find a list of datasets and their features [here](https://ir-datasets.com/).
Want a new dataset, added functionality, or a bug fixed? Feel free to post an issue or make a pull request! 

## Getting Started

For a quick start with the Python API, check out our Colab tutorials:
[Python](https://colab.research.google.com/github/allenai/ir_datasets/blob/master/examples/ir_datasets.ipynb)
[Command Line](https://colab.research.google.com/github/allenai/ir_datasets/blob/master/examples/ir_datasets_cli.ipynb)

Install via pip:

```
pip install ir_datasets
```

If you want the main branch, you install as such:

```
pip install git+https://github.com/allenai/ir_datasets.git
```

If you want to build from source, use:

```
$ git clone https://github.com/allenai/ir_datasets
$ cd ir_datasets
$ python setup.py bdist_wheel
$ pip install dist/ir_datasets-*.whl
```

Tested with python versions 3.6 and 3.7

## Features

**Python and Command Line Interfaces**. Access datasts both through a simple Python API and
via the command line.

```python
import ir_datasets
dataset = ir_datasets.load('msmarco-passage/train')
# Documents
for doc in dataset.docs_iter():
    print(doc)
# GenericDoc(doc_id='0', text='The presence of communication amid scientific minds was equa...
# GenericDoc(doc_id='1', text='The Manhattan Project and its atomic bomb helped bring an en...
# ...
```

```bash
ir_datasets export msmarco-passage/train docs | head -n2
0 The presence of communication amid scientific minds was equally important to the success of the Manh...
1 The Manhattan Project and its atomic bomb helped bring an end to World War II. Its legacy of peacefu...
```

**Automatically downloads source files** (when available). Will download and verify the source
files for queries, documents, qrels, etc. when they are publicly available, as they are needed.
A CI build checks weekly to ensure that all the downloadable content is available and correct:
[![Downloadable Content](https://github.com/seanmacavaney/ir-datasets.com/actions/workflows/verify_downloads.yml/badge.svg)](https://github.com/seanmacavaney/ir-datasets.com/actions/workflows/verify_downloads.yml).
We mirror some troublesome files on [mirror.ir-datasets.com](https://mirror.ir-datasets.com/), and
automatically switch to the mirror when the original source is not available.

```python
import ir_datasets
dataset = ir_datasets.load('msmarco-passage/train')
for doc in dataset.docs_iter(): # Will download and extract MS-MARCO's collection.tar.gz the first time
    ...
for query in dataset.queries_iter(): # Will download and extract MS-MARCO's queries.tar.gz the first time
    ...
```

**Instructions for dataset access** (when not publicly available). Provides instructions on how
to get a copy of the data when it is not publicly available online (e.g., when it requires a
data usage agreement).

```python
import ir_datasets
dataset = ir_datasets.load('trec-arabic')
for doc in dataset.docs_iter():
    ...
# Provides the following instructions:
# The dataset is based on the Arabic Newswire corpus. It is available from the LDC via: <https://catalog.ldc.upenn.edu/LDC2001T55>
# To proceed, symlink the source file here: [gives path]
```

**Support for datasets big and small**. By using iterators, supports large datasets that may
not fit into system memory, such as ClueWeb.

```python
import ir_datasets
dataset = ir_datasets.load('clueweb09')
for doc in dataset.docs_iter():
    ... # will iterate through all ~1B documents
```

**Fixes known dataset issues**. For instance, automatically corrects the document UTF-8 encoding
problem in the MS-MARCO passage collection.

```python
import ir_datasets
dataset = ir_datasets.load('msmarco-passage')
docstore = dataset.docs_store()
docstore.get('243').text
# "John Maynard Keynes, 1st Baron Keynes, CB, FBA (/ˈkeɪnz/ KAYNZ; 5 June 1883 – 21 April [SNIP]"
# Naïve UTF-8 decoding yields double-encoding artifacts like:
# "John Maynard Keynes, 1st Baron Keynes, CB, FBA (/Ë\x88keÉªnz/ KAYNZ; 5 June 1883 â\x80\x93 21 April [SNIP]"
#                                                  ~~~~~~  ~~                       ~~~~~~~~~
```

**Fast Random Document Access.** Builds data structures that allow fast and efficient lookup of
document content. For large datasets, such as ClueWeb, uses
[checkpoint files](https://ir-datasets.com/clueweb_warc_checkpoints.md) to load documents from
source 40x faster than normal. Results are cached for even faster subsequent accesses.

```python
import ir_datasets
dataset = ir_datasets.load('clueweb12')
docstore = dataset.docs_store()
docstore.get_many(['clueweb12-0000tw-05-00014', 'clueweb12-0000tw-05-12119', 'clueweb12-0106wb-18-19516'])
# {'clueweb12-0000tw-05-00014': ..., 'clueweb12-0000tw-05-12119': ..., 'clueweb12-0106wb-18-19516': ...}
```

**Fancy Iter Slicing.** Sometimes it's helpful to be able to select ranges of data (e.g., for processing
document collections in parallel on multiple devices). Efficient implementations of slicing operations
allow for much faster dataset partitioning than using `itertools.slice`.

```python
import ir_datasets
dataset = ir_datasets.load('clueweb12')
dataset.docs_iter()[500:1000] # normal slicing behavior
# WarcDoc(doc_id='clueweb12-0000tw-00-00502', ...), WarcDoc(doc_id='clueweb12-0000tw-00-00503', ...), ...
dataset.docs_iter()[-10:-8] # includes negative indexing
# WarcDoc(doc_id='clueweb12-1914wb-28-24245', ...), WarcDoc(doc_id='clueweb12-1914wb-28-24246', ...)
dataset.docs_iter()[::100] # includes support for skip (only positive values)
# WarcDoc(doc_id='clueweb12-0000tw-00-00000', ...), WarcDoc(doc_id='clueweb12-0000tw-00-00100', ...), ...
dataset.docs_iter()[1/3:2/3] # supports proportional slicing (this takes the middle third of the collection)
# WarcDoc(doc_id='clueweb12-0605wb-28-12714', ...), WarcDoc(doc_id='clueweb12-0605wb-28-12715', ...), ...
```

## Datasets

Available datasets include:
 - [ANTIQUE](https://ir-datasets.com/antique.html)
 - [AQUAINT](https://ir-datasets.com/aquaint.html)
 - [BEIR (benchmark suite)](https://ir-datasets.com/beir.html)
 - [TREC CAR](https://ir-datasets.com/car.html)
 - [C4](https://ir-datasets.com/c4.html)
 - [ClueWeb09](https://ir-datasets.com/clueweb09.html)
 - [ClueWeb12](https://ir-datasets.com/clueweb12.html)
 - [CLIRMatrix](https://ir-datasets.com/clirmatrix.html)
 - [CodeSearchNet](https://ir-datasets.com/codesearchnet.html)
 - [CORD-19](https://ir-datasets.com/cord19.html)
 - [DPR Wiki100](https://ir-datasets.com/dpr-w100.html)
 - [GOV](https://ir-datasets.com/gov.html)
 - [GOV2](https://ir-datasets.com/gov2.html)
 - [HC4](https://ir-datasets.com/hc4.html)
 - [Highwire (TREC Genomics 2006-07)](https://ir-datasets.com/highwire.html)
 - [Medline](https://ir-datasets.com/medline.html)
 - [MSMARCO (document)](https://ir-datasets.com/msmarco-document.html)
 - [MSMARCO (passage)](https://ir-datasets.com/msmarco-passage.html)
 - [MSMARCO (QnA)](https://ir-datasets.com/msmarco-qna.html)
 - [Natural Questions](https://ir-datasets.com/natural-questions.html)
 - [NFCorpus (NutritionFacts)](https://ir-datasets.com/nfcorpus.html)
 - [NYT](https://ir-datasets.com/nyt.html)
 - [PubMed Central (TREC CDS)](https://ir-datasets.com/pmc.html)
 - [TREC Arabic](https://ir-datasets.com/trec-arabic.html)
 - [TREC Fair Ranking 2021](https://ir-datasets.com/trec-fair-2021.html)
 - [TREC Mandarin](https://ir-datasets.com/trec-mandarin.html)
 - [TREC Robust 2004](https://ir-datasets.com/trec-robust04.html)
 - [TREC Spanish](https://ir-datasets.com/trec-spanish.html)
 - [TripClick](https://ir-datasets.com/tripclick.html)
 - [Tweets 2013 (Internet Archive)](https://ir-datasets.com/tweets2013-ia.html)
 - [Vaswani](https://ir-datasets.com/vaswani.html)
 - [Washington Post](https://ir-datasets.com/wapo.html)
 - [WikIR](https://ir-datasets.com/wikir.html)

There are "subsets" under each dataset. For instance, `clueweb12/b13/trec-misinfo-2019` provides the
queries and judgments from the [2019 TREC misinformation track](https://trec.nist.gov/data/misinfo2019.html),
and `msmarco-document/orcas` provides the [ORCAS dataset](https://microsoft.github.io/msmarco/ORCAS). They
tend to be organized with the document collection at the top level.

See the ir_dataets docs ([ir_datasets.com](https://ir-datasets.com/)) for details about each
dataset, its available subsets, and what data they provide.

## Environment variables

 - `IR_DATASETS_HOME`: Home directory for ir_datasets data (default `~/.ir_datasets/`). Contains directories
   for each top-level dataset.
 - `IR_DATASETS_TMP`: Temporary working directory (default `/tmp/ir_datasets/`).
 - `IR_DATASETS_DL_TIMEOUT`: Download stream read timeout, in seconds (default `15`). If no data is received
   within this duration, the connection will be assumed to be dead, and another download may be attempted.
 - `IR_DATASETS_DL_TRIES`: Default number of download attempts before exception is thrown (default `3`).
   When the server accepts Range requests, uses them. Otherwise, will download the entire file again
 - `IR_DATASETS_DL_DISABLE_PBAR`: Set to `true` to disable the progress bar for downloads. Useful in settings
   where an interactive console is not available.
 - `IR_DATASETS_DL_SKIP_SSL`: Set to `true` to disable checking SSL certificates when downloading files.
   Useful as a short-term solution when SSL certificates expire or are otherwise invalid. Note that this
   does not disable hash verification of the downloaded content.
 - `IR_DATASETS_SKIP_DISK_FREE`: Set to `true` to disable checks for enough free space on disk before
   downloading content or otherwise creating large files.
 - `IR_DATASETS_SMALL_FILE_SIZE`: The size of files that are considered "small", in bytes. Instructions for
   linking small files rather then downloading them are not shown. Defaults to 5000000 (5MB).

## Citing

When using datasets provided by this package, be sure to properly cite them. Bibtex for each dataset
can be found on the [datasets documentation page](https://ir-datasets.com/).

If you use this tool, please cite [our SIGIR resource paper](https://arxiv.org/pdf/2103.02280.pdf):

```
@inproceedings{macavaney:sigir2021-irds,
  author = {MacAvaney, Sean and Yates, Andrew and Feldman, Sergey and Downey, Doug and Cohan, Arman and Goharian, Nazli},
  title = {Simplified Data Wrangling with ir_datasets},
  year = {2021},
  booktitle = {SIGIR}
}
```

## Credits

Contributors to this repository:

 - Sean MacAvaney (University of Glasgow)
 - Shuo Sun (Johns Hopkins University)
 - Thomas Jänich (University of Glasgow)
 - Jan Heinrich Reimer (Martin Luther University Halle-Wittenberg)
 - Maik Fröbe (Martin Luther University Halle-Wittenberg)
 - Eugene Yang (Johns Hopkins University)
<<<<<<< HEAD
 - Augustin Godinot (ENS Paris-Saclay)
=======
 - Augustin Godinot (NAVERLABS Europe, ENS Paris-Saclay)
>>>>>>> 9534ef16
<|MERGE_RESOLUTION|>--- conflicted
+++ resolved
@@ -242,8 +242,4 @@
  - Jan Heinrich Reimer (Martin Luther University Halle-Wittenberg)
  - Maik Fröbe (Martin Luther University Halle-Wittenberg)
  - Eugene Yang (Johns Hopkins University)
-<<<<<<< HEAD
- - Augustin Godinot (ENS Paris-Saclay)
-=======
- - Augustin Godinot (NAVERLABS Europe, ENS Paris-Saclay)
->>>>>>> 9534ef16
+ - Augustin Godinot (NAVERLABS Europe, ENS Paris-Saclay)