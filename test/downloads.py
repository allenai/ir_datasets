import gzip
import io
import random
import sys
import json
import time
import datetime
from contextlib import contextmanager
import re
import os
import unittest
import argparse
import json
import ir_datasets


@contextmanager
def tmp_environ(**kwargs):
    orig_values = {}
    for key, value in kwargs.items():
        orig_values[key] = os.environ.get(key)
        os.environ[key] = value
    try:
        yield
    finally:
        for key, value in kwargs.items():
            orig_value = orig_values[key]
            if orig_value is not None:
                os.environ[key] = orig_value
            else:
                del os.environ[key]


class TestDownloads(unittest.TestCase):
    dlc_filter = None
    output_path = None
    rand_delay = None # useful for being nice to servers when running tests by adding a random delay between tests
    output_data = []

    def test_downloads(self):
        with open('ir_datasets/etc/downloads.json') as f:
            data = json.load(f)
        try:
            self._test_download_iter(data)

            # clirmatrix - there's a ton of files, test a few random ones each time
            if self.dlc_filter == '^clirmatrix/':
                dlc = ir_datasets.datasets.clirmatrix.DownloadConfig.context('clirmatrix', ir_datasets.util.home_path()/'clirmatrix')
                with dlc['downloads'].stream() as s:
                    with gzip.open(s) as g:
                        clir_dlc = json.load(g)
                for top_key in clir_dlc.keys():
                    sub_keys = list(clir_dlc[top_key].keys())
                    for sub_key in random.sample(sub_keys, 10):
                        self.output_data.append(self._test_download(clir_dlc[top_key][sub_key], f'clirmatrix/{top_key}/{sub_key}'))
        finally:
            if self.output_path is not None:
                with open(self.output_path, 'wt') as f:
                    json.dump(self.output_data, f)

    def _test_download_iter(self, data, prefix=''):
        with tmp_environ(IR_DATASETS_DL_TRIES='10'): # give the test up to 10 attempts to download
            if 'url' in data and 'expected_md5' in data:
                if self.dlc_filter is None or re.search(self.dlc_filter, prefix) and not data.get('skip_test', False) and not data.get('auth', False):
<<<<<<< HEAD
                    with self.subTest(prefix):
                        if self.rand_delay is not None:
                            # sleep in range of [0.5, 1.5] * rand_delay seconds
                            time.sleep(random.uniform(self.rand_delay * 0.5, self.rand_delay * 1.5))
                        record = {
                            'name': prefix,
                            'url': data['url'],
                            'time': datetime.datetime.now().isoformat(),
                            'duration': None,
                            'result': 'IN_PROGRESS',
                            'fail_messagae': None,
                            'md5': data['expected_md5'],
                            'size': 0,
                        }
                        self.output_data.append(record)
                        start = time.time()
                        try:
                            download = ir_datasets.util.Download(data['url'], **data.get('download_args', {})).verify_hash(data['expected_md5'])
                            with download.stream() as stream:
                                inp = stream.read(io.DEFAULT_BUFFER_SIZE)
                                while len(inp) > 0:
                                    record['size'] += len(inp)
                                    inp = stream.read(io.DEFAULT_BUFFER_SIZE)
                            record['duration'] = time.time() - start
                            record['result'] = 'PASS'
                        except KeyboardInterrupt:
                            record['duration'] = time.time() - start
                            record['result'] = 'USER_SKIP'
                            self.skipTest('Test skipped by user')
                            self.output_data.append({})
                        except Exception as ex:
                            record['duration'] = time.time() - start
                            record['result'] = 'FAIL' if not data.get('irds_mirror') else 'FAIL_BUT_HAS_MIRROR'
                            record['fail_messagae'] = str(ex)
                            raise
=======
                    self.output_data.append(self._test_download(data, prefix))
>>>>>>> 3e606645
            elif 'instructions' in data:
                pass
            else:
                for key in data.keys():
                    self._test_download_iter(data[key], prefix=f'{prefix}/{key}' if prefix else key)

    def _test_download(self, data, download_id):
        record = {
            'name': download_id,
            'url': data['url'],
            'time': datetime.datetime.now().isoformat(),
            'duration': None,
            'result': 'IN_PROGRESS',
            'fail_messagae': None,
            'md5': data['expected_md5'],
            'size': 0,
        }
        with self.subTest(download_id):
            if self.rand_delay is not None:
                # sleep in range of [0.5, 1.5] * rand_delay seconds
                time.sleep(random.uniform(self.rand_delay * 0.5, self.rand_delay * 1.5))
            start = time.time()
            try:
                download = ir_datasets.util.Download([ir_datasets.util.RequestsDownload(data['url'], **data.get('download_args', {}))], expected_md5=data['expected_md5'], stream=True)
                with download.stream() as stream:
                    inp = stream.read(io.DEFAULT_BUFFER_SIZE)
                    while len(inp) > 0:
                        record['size'] += len(inp)
                        inp = stream.read(io.DEFAULT_BUFFER_SIZE)
                record['duration'] = time.time() - start
                record['result'] = 'PASS'
            except KeyboardInterrupt:
                record['duration'] = time.time() - start
                record['result'] = 'USER_SKIP'
                self.skipTest('Test skipped by user')
            except Exception as ex:
                record['duration'] = time.time() - start
                record['result'] = 'FAIL' if not data.get('irds_mirror') else 'FAIL_BUT_HAS_MIRROR'
                record['fail_messagae'] = str(ex)
                raise
        return record


if __name__ == '__main__':
    argv = sys.argv
    for i, arg in enumerate(argv):
        if arg == '--filter':
            TestDownloads.dlc_filter = argv[i+1]
            argv = argv[:i] + argv[i+2:]
    for i, arg in enumerate(argv):
        if arg == '--output':
            TestDownloads.output_path = argv[i+1]
            argv = argv[:i] + argv[i+2:]
    for i, arg in enumerate(argv):
        if arg == '--randdelay':
            TestDownloads.rand_delay = float(argv[i+1])
            argv = argv[:i] + argv[i+2:]
    unittest.main(argv=argv)<|MERGE_RESOLUTION|>--- conflicted
+++ resolved
@@ -62,45 +62,7 @@
         with tmp_environ(IR_DATASETS_DL_TRIES='10'): # give the test up to 10 attempts to download
             if 'url' in data and 'expected_md5' in data:
                 if self.dlc_filter is None or re.search(self.dlc_filter, prefix) and not data.get('skip_test', False) and not data.get('auth', False):
-<<<<<<< HEAD
-                    with self.subTest(prefix):
-                        if self.rand_delay is not None:
-                            # sleep in range of [0.5, 1.5] * rand_delay seconds
-                            time.sleep(random.uniform(self.rand_delay * 0.5, self.rand_delay * 1.5))
-                        record = {
-                            'name': prefix,
-                            'url': data['url'],
-                            'time': datetime.datetime.now().isoformat(),
-                            'duration': None,
-                            'result': 'IN_PROGRESS',
-                            'fail_messagae': None,
-                            'md5': data['expected_md5'],
-                            'size': 0,
-                        }
-                        self.output_data.append(record)
-                        start = time.time()
-                        try:
-                            download = ir_datasets.util.Download(data['url'], **data.get('download_args', {})).verify_hash(data['expected_md5'])
-                            with download.stream() as stream:
-                                inp = stream.read(io.DEFAULT_BUFFER_SIZE)
-                                while len(inp) > 0:
-                                    record['size'] += len(inp)
-                                    inp = stream.read(io.DEFAULT_BUFFER_SIZE)
-                            record['duration'] = time.time() - start
-                            record['result'] = 'PASS'
-                        except KeyboardInterrupt:
-                            record['duration'] = time.time() - start
-                            record['result'] = 'USER_SKIP'
-                            self.skipTest('Test skipped by user')
-                            self.output_data.append({})
-                        except Exception as ex:
-                            record['duration'] = time.time() - start
-                            record['result'] = 'FAIL' if not data.get('irds_mirror') else 'FAIL_BUT_HAS_MIRROR'
-                            record['fail_messagae'] = str(ex)
-                            raise
-=======
                     self.output_data.append(self._test_download(data, prefix))
->>>>>>> 3e606645
             elif 'instructions' in data:
                 pass
             else:
